"""Wallet-related exceptions."""

from ..error import BaseError


class WalletError(BaseError):
    """General wallet exception."""


class WalletNotFoundError(WalletError):
    """Record not found exception."""


class WalletDuplicateError(WalletError):
<<<<<<< HEAD
    """Duplicate record exception"""
=======
    """Duplicate record exception."""

    pass
>>>>>>> 3486077d
<|MERGE_RESOLUTION|>--- conflicted
+++ resolved
@@ -12,10 +12,4 @@
 
 
 class WalletDuplicateError(WalletError):
-<<<<<<< HEAD
-    """Duplicate record exception"""
-=======
-    """Duplicate record exception."""
-
-    pass
->>>>>>> 3486077d
+    """Duplicate record exception."""