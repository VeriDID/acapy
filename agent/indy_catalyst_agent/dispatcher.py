--- conflicted
+++ resolved
@@ -114,21 +114,17 @@
         """
         self._targets.append(target)
 
-<<<<<<< HEAD
     async def send_reply(self, message: Union[AgentMessage, str, bytes]):
-=======
-    async def send_reply(self, message: AgentMessage):
         """
         Send a reply to an incoming message.
 
         Args:
-            message: `AgentMessage` to reply with
+            message: the `AgentMessage`, or pre-packed str or bytes to reply with
 
         Raises:
             ResponderError: If there is no active connection
 
         """
->>>>>>> 3486077d
         if self._reply:
             # 'reply' is a temporary solution to support responses to websocket requests
             # a better solution would likely use a queue to deliver the replies
@@ -139,12 +135,9 @@
             for target in self._targets:
                 await self.send_outbound(message, target)
 
-<<<<<<< HEAD
     async def send_outbound(
         self, message: Union[AgentMessage, str, bytes], target: ConnectionTarget
     ):
-=======
-    async def send_outbound(self, message: AgentMessage, target: ConnectionTarget):
         """
         Send outbound message.
 
@@ -152,7 +145,6 @@
             message: `AgentMessage` to send
             target: `ConnectionTarget` to send to
         """
->>>>>>> 3486077d
         await self._send(message, target)
 
     async def send_admin_message(self, message: AgentMessage):
