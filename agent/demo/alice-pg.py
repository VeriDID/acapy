--- conflicted
+++ resolved
@@ -219,15 +219,6 @@
     except Exception as e:
         print(e)
     finally:
-<<<<<<< HEAD
-        time.sleep(2.0)
-        agent_proc.terminate()
-        try:
-            agent_proc.wait(timeout=0.5)
-            print("== subprocess exited with rc =", agent_proc.returncode)
-        except subprocess.TimeoutExpired:
-            print("subprocess did not terminate in time")
-=======
         if agent_proc:
             time.sleep(2.0)
             agent_proc.terminate()
@@ -236,7 +227,6 @@
                 print('== subprocess exited with rc =', agent_proc.returncode)
             except subprocess.TimeoutExpired:
                 print('subprocess did not terminate in time')
->>>>>>> 6182a0f3
         sys.exit()
 
 
