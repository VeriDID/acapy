"""Manager for multitenancy."""

from abc import abstractmethod
from datetime import datetime
import logging
<<<<<<< HEAD
from typing import List, Optional, cast

import jwt
=======
from abc import abstractmethod, ABC

import jwt
from typing import Iterable, List, Optional, cast
>>>>>>> f0b27196

from ..config.injection_context import InjectionContext
from ..core.error import BaseError
from ..core.profile import Profile, ProfileSession
from ..multitenant.route_manager import MultitenantRouteManager
from ..protocols.coordinate_mediation.v1_0.manager import (
    MediationManager,
    MediationRecord,
)
from ..protocols.routing.v1_0.manager import RouteNotFoundError, RoutingManager
from ..protocols.routing.v1_0.models.route_record import RouteRecord
from ..storage.base import BaseStorage
from ..transport.wire_format import BaseWireFormat
from ..wallet.base import BaseWallet
from ..wallet.models.wallet_record import WalletRecord
from .error import WalletKeyMissingError

LOGGER = logging.getLogger(__name__)


class MultitenantManagerError(BaseError):
    """Generic multitenant error."""


class BaseMultitenantManager(ABC):
    """Base class for handling multitenancy."""

    def __init__(self, profile: Profile):
        """Initialize base multitenant Manager.

        Args:
            profile: The profile for this manager
        """
        self._profile = profile
        if not profile:
            raise MultitenantManagerError("Missing profile")

    @property
    @abstractmethod
    def open_profiles(self) -> Iterable[Profile]:
        """Return iterator over open profiles."""

    async def get_default_mediator(self) -> Optional[MediationRecord]:
        """Retrieve the default mediator used for subwallet routing.

        Returns:
            Optional[MediationRecord]: retrieved default mediator or None if not set

        """
        return await MediationManager(self._profile).get_default_mediator()

    async def _wallet_name_exists(
        self, session: ProfileSession, wallet_name: str
    ) -> bool:
        """
        Check whether wallet with specified wallet name already exists.

        Besides checking for wallet records, it will also check if the base wallet

        Args:
            session: The profile session to use
            wallet_name: the wallet name to check for

        Returns:
            bool: Whether the wallet name already exists

        """
        # wallet_name is same as base wallet name
        if session.settings.get("wallet.name") == wallet_name:
            return True

        # subwallet record exists, we assume the wallet actually exists
        wallet_records = await WalletRecord.query(session, {"wallet_name": wallet_name})
        if len(wallet_records) > 0:
            return True

        return False

    def get_webhook_urls(
        self,
        base_context: InjectionContext,
        wallet_record: WalletRecord,
    ) -> list:
        """Get the webhook urls according to dispatch_type.

        Args:
            base_context: Base context to get base_webhook_urls
            wallet_record: Wallet record to get dispatch_type and webhook_urls
        Returns:
            webhook urls according to dispatch_type
        """
        wallet_id = wallet_record.wallet_id
        dispatch_type = wallet_record.wallet_dispatch_type
        subwallet_webhook_urls = wallet_record.wallet_webhook_urls or []
        base_webhook_urls = base_context.settings.get("admin.webhook_urls", [])

        if dispatch_type == "both":
            webhook_urls = list(set(base_webhook_urls) | set(subwallet_webhook_urls))
            if not webhook_urls:
                LOGGER.warning(
                    "No webhook URLs in context configuration "
                    f"nor wallet record {wallet_id}, but wallet record "
                    f"configures dispatch type {dispatch_type}"
                )
        elif dispatch_type == "default":
            webhook_urls = subwallet_webhook_urls
            if not webhook_urls:
                LOGGER.warning(
                    f"No webhook URLs in nor wallet record {wallet_id}, but "
                    f"wallet record configures dispatch type {dispatch_type}"
                )
        else:
            webhook_urls = base_webhook_urls

        return webhook_urls

    @abstractmethod
    async def get_wallet_profile(
        self,
        base_context: InjectionContext,
        wallet_record: WalletRecord,
        extra_settings: dict = {},
        *,
        provision=False,
    ) -> Profile:
        """Get profile for a wallet record.

        Args:
            base_context: Base context to extend from
            wallet_record: Wallet record to get the context for
            extra_settings: Any extra context settings

        Returns:
            Profile: Profile for the wallet record

        """

    async def create_wallet(
        self,
        settings: dict,
        key_management_mode: str,
    ) -> WalletRecord:
        """Create new wallet and wallet record.

        Args:
            settings: The context settings for this wallet
            key_management_mode: The mode to use for key management. Either "unmanaged"
                to not store the wallet key, or "managed" to store the wallet key

        Raises:
            MultitenantManagerError: If the wallet name already exists

        Returns:
            WalletRecord: The newly created wallet record

        """
        wallet_key = settings.get("wallet.key")
        wallet_name = settings.get("wallet.name")

        # base wallet context
        async with self._profile.session() as session:
            # Check if the wallet name already exists to avoid indy wallet errors
            if wallet_name and await self._wallet_name_exists(session, wallet_name):
                raise MultitenantManagerError(
                    f"Wallet with name {wallet_name} already exists"
                )

            # In unmanaged mode we don't want to store the wallet key
            if key_management_mode == WalletRecord.MODE_UNMANAGED:
                del settings["wallet.key"]
            # create and store wallet record
            wallet_record = WalletRecord(
                settings=settings, key_management_mode=key_management_mode
            )

            await wallet_record.save(session)
        try:
            # provision wallet
            profile = await self.get_wallet_profile(
                self._profile.context,
                wallet_record,
                {
                    "wallet.key": wallet_key,
                },
                provision=True,
            )

            # subwallet context
            async with profile.session() as session:
                wallet = session.inject(BaseWallet)
                public_did_info = await wallet.get_public_did()

            if public_did_info:
                await self.get_route_manager(
                    profile, wallet_record.wallet_id
                ).route_public_did(public_did_info.verkey)
        except Exception:
            await wallet_record.delete_record(session)
            raise

        return wallet_record

    async def update_wallet(
        self,
        wallet_id: str,
        new_settings: dict,
    ) -> WalletRecord:
        """Update an existing wallet record.

        Args:
            wallet_id: The wallet id of the wallet record
            new_settings: The context settings to be updated for this wallet

        Returns:
            WalletRecord: The updated wallet record

        """
        # update wallet_record
        async with self._profile.session() as session:
            wallet_record = await WalletRecord.retrieve_by_id(session, wallet_id)
            wallet_record.update_settings(new_settings)
            await wallet_record.save(session)

        return wallet_record

    async def remove_wallet(self, wallet_id: str, wallet_key: str = None):
        """Remove the wallet with specified wallet id.

        Args:
            wallet_id: The wallet id of the wallet record
            wallet_key: The wallet key to open the wallet.
                Only required for "unmanaged" wallets

        Raises:
            WalletKeyMissingError: If the wallet key is missing.
                Only thrown for "unmanaged" wallets

        """
        async with self._profile.session() as session:
            wallet = cast(
                WalletRecord,
                await WalletRecord.retrieve_by_id(session, wallet_id),
            )

        wallet_key = wallet_key or wallet.wallet_key
        if wallet.requires_external_key and not wallet_key:
            raise WalletKeyMissingError("Missing key to open wallet")

        profile = await self.get_wallet_profile(
            self._profile.context,
            wallet,
            {"wallet.key": wallet_key},
        )

        await self.remove_wallet_profile(profile)

        # Remove all routing records associated with wallet
        async with self._profile.session() as session:
            storage = session.inject(BaseStorage)
            await storage.delete_all_records(
                RouteRecord.RECORD_TYPE, {"wallet_id": wallet.wallet_id}
            )

            await wallet.delete_record(session)

    @abstractmethod
    async def remove_wallet_profile(self, profile: Profile):
        """Remove the wallet profile instance.

        Args:
            profile: The wallet profile instance

        """

    def get_route_manager(self, sub_profile: Profile, wallet_id: str):
        """Return a route manager for handling multitenant routing."""
        return MultitenantRouteManager(self._profile, sub_profile, wallet_id)

    async def create_auth_token(
        self, wallet_record: WalletRecord, wallet_key: str = None
    ) -> str:
        """Create JWT auth token for specified wallet record.

        Args:
            wallet_record: The wallet record to create the token for
            wallet_key: The wallet key to include in the token.
                Only required for "unmanaged" wallets

        Raises:
            WalletKeyMissingError: If the wallet key is missing.
                Only thrown for "unmanaged" wallets

        Returns:
            str: JWT auth token

        """
        iat = int(round(datetime.utcnow().timestamp()))

        jwt_payload = {"wallet_id": wallet_record.wallet_id, "iat": iat}
        jwt_secret = self._profile.settings.get("multitenant.jwt_secret")

        if wallet_record.requires_external_key:
            if not wallet_key:
                raise WalletKeyMissingError()

            jwt_payload["wallet_key"] = wallet_key

        token = jwt.encode(jwt_payload, jwt_secret, algorithm="HS256")

        # Store iat for verification later on
        wallet_record.jwt_iat = iat
        async with self._profile.session() as session:
            await wallet_record.save(session)

        return token

    async def get_profile_for_token(
        self, context: InjectionContext, token: str
    ) -> Profile:
        """Get the profile associated with a JWT header token.

        Args:
            context: The context to use for profile creation
            token: The token

        Raises:
            WalletKeyMissingError: If the wallet_key is missing for an unmanaged wallet
            InvalidTokenError: If there is an exception while decoding the token

        Returns:
            Profile associated with the token

        """
        jwt_secret = self._profile.context.settings.get("multitenant.jwt_secret")
        extra_settings = {}

        token_body = jwt.decode(token, jwt_secret, algorithms=["HS256"])

        wallet_id = token_body.get("wallet_id")
        wallet_key = token_body.get("wallet_key")
        iat = token_body.get("iat")

        async with self._profile.session() as session:
            wallet = await WalletRecord.retrieve_by_id(session, wallet_id)

        if wallet.requires_external_key:
            if not wallet_key:
                raise WalletKeyMissingError()

            extra_settings["wallet.key"] = wallet_key

        if wallet.jwt_iat and wallet.jwt_iat != iat:
            raise MultitenantManagerError("Token not valid")

        profile = await self.get_wallet_profile(context, wallet, extra_settings)

        return profile

    async def _get_wallet_by_key(self, recipient_key: str) -> Optional[WalletRecord]:
        """Get the wallet record associated with the recipient key.

        Args:
            recipient_key: The recipient key
        Returns:
            Wallet record associated with the recipient key
        """
        routing_mgr = RoutingManager(self._profile)

        try:
            routing_record = await routing_mgr.get_recipient(recipient_key)
            async with self._profile.session() as session:
                wallet = await WalletRecord.retrieve_by_id(
                    session, routing_record.wallet_id
                )

            return wallet
        except (RouteNotFoundError):
            pass

    async def get_wallets_by_message(
        self, message_body, wire_format: BaseWireFormat = None
    ) -> List[WalletRecord]:
        """Get the wallet records associated with the message boy.

        Args:
            message_body: The body of the message
            wire_format: Wire format to use for recipient detection

        Returns:
            Wallet records associated with the message body

        """
        wire_format = wire_format or self._profile.inject(BaseWireFormat)

        recipient_keys = wire_format.get_recipient_keys(message_body)
        wallets = []

        for key in recipient_keys:
            wallet = await self._get_wallet_by_key(key)

            if wallet:
                wallets.append(wallet)

        return wallets<|MERGE_RESOLUTION|>--- conflicted
+++ resolved
@@ -1,18 +1,11 @@
 """Manager for multitenancy."""
 
-from abc import abstractmethod
+from abc import ABC, abstractmethod
 from datetime import datetime
 import logging
-<<<<<<< HEAD
-from typing import List, Optional, cast
+from typing import Iterable, List, Optional, cast
 
 import jwt
-=======
-from abc import abstractmethod, ABC
-
-import jwt
-from typing import Iterable, List, Optional, cast
->>>>>>> f0b27196
 
 from ..config.injection_context import InjectionContext
 from ..core.error import BaseError
