DOC = {
    "@context": "https://w3id.org/did/v1",
    "id": "did:example:1234abcd",
    "verificationMethod": [
        {
            "id": "did:example:1234abcd#4",
            "type": "RsaVerificationKey2018",
            "controller": "did:example:1234abcd",
            "publicKeyPem": "-----BEGIN PUBLIC X…",
        },
        {
            "id": "did:example:1234abcd#5",
            "type": "RsaVerificationKey2018",
            "controller": "did:example:1234abcd",
            "publicKeyPem": "-----BEGIN PUBLIC 9…",
        },
        {
            "id": "did:example:1234abcd#6",
            "type": "RsaVerificationKey2018",
            "controller": "did:example:1234abcd",
            "publicKeyPem": "-----BEGIN PUBLIC A…",
        },
    ],
    "authentication": [
        {
            "id": "did:example:123456789abcdefghi#ted",
            "controller": "did:example:1234abcd",
            "type": "RsaSignatureAuthentication2018",
            "publicKey": "did:example:1234abcd#4",
        },
        "did:example:123456789abcdefghi#5",
    ],
    "service": [
        {
            "id": "did:example:123456789abcdefghi#did-communication",
            "type": "did-communication",
            "priority": 0,
            "recipientKeys": ["did:example:1234abcd#4"],
            "routingKeys": ["did:example:1234abcd#6"],
<<<<<<< HEAD
            "serviceEndpoint": "https://example.com",
=======
            "serviceEndpoint": "http://example.com",
>>>>>>> b538cb90
        }
    ],
}<|MERGE_RESOLUTION|>--- conflicted
+++ resolved
@@ -37,11 +37,7 @@
             "priority": 0,
             "recipientKeys": ["did:example:1234abcd#4"],
             "routingKeys": ["did:example:1234abcd#6"],
-<<<<<<< HEAD
-            "serviceEndpoint": "https://example.com",
-=======
             "serviceEndpoint": "http://example.com",
->>>>>>> b538cb90
         }
     ],
 }