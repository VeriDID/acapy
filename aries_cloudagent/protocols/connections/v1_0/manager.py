"""Classes to manage connections."""

import logging

from typing import Sequence, Tuple

from ....cache.base import BaseCache
from ....connections.models.conn_record import ConnRecord
from ....connections.models.connection_target import ConnectionTarget
from ....connections.models.diddoc import (
    DIDDoc,
    PublicKey,
    PublicKeyType,
    Service,
)
from ....config.base import InjectorError
from ....config.injection_context import InjectionContext
from ....core.error import BaseError
from ....ledger.base import BaseLedger
from ....messaging.responder import BaseResponder
from ....storage.base import BaseStorage
from ....storage.error import StorageError, StorageNotFoundError
from ....storage.record import StorageRecord
from ....transport.inbound.receipt import MessageReceipt
from ....wallet.base import BaseWallet, DIDInfo
from ....wallet.crypto import create_keypair, seed_to_did
from ....wallet.error import WalletNotFoundError
from ....wallet.util import bytes_to_b58
from ....protocols.routing.v1_0.manager import RoutingManager

from .messages.connection_invitation import ConnectionInvitation
from .messages.connection_request import ConnectionRequest
from .messages.connection_response import ConnectionResponse
from .messages.problem_report import ProblemReportReason
from .models.connection_detail import ConnectionDetail


class ConnectionManagerError(BaseError):
    """Connection error."""


class ConnectionManager:
    """Class for managing connections."""

    RECORD_TYPE_DID_DOC = "did_doc"
    RECORD_TYPE_DID_KEY = "did_key"

    def __init__(self, context: InjectionContext):
        """
        Initialize a ConnectionManager.

        Args:
            context: The context for this connection manager
        """
        self._context = context
        self._logger = logging.getLogger(__name__)

    @property
    def context(self) -> InjectionContext:
        """
        Accessor for the current injection context.

        Returns:
            The injection context for this connection manager

        """
        return self._context

    async def create_invitation(
        self,
        my_label: str = None,
        my_endpoint: str = None,
        auto_accept: bool = None,
        public: bool = False,
        multi_use: bool = False,
        alias: str = None,
<<<<<<< HEAD
    ) -> Tuple[ConnRecord, ConnectionInvitation]:
=======
        routing_keys: Sequence[str] = None,
        recipient_keys: Sequence[str] = None,
    ) -> Tuple[ConnectionRecord, ConnectionInvitation]:
>>>>>>> e0ba5558
        """
        Generate new connection invitation.

        This interaction represents an out-of-band communication channel. In the future
        and in practice, these sort of invitations will be received over any number of
        channels such as SMS, Email, QR Code, NFC, etc.

        Structure of an invite message:

        ::

            {
                "@type": "https://didcomm.org/connections/1.0/invitation",
                "label": "Alice",
                "did": "did:sov:QmWbsNYhMrjHiqZDTUTEJs"
            }

        Or, in the case of a peer DID:

        ::

            {
                "@type": "https://didcomm.org/connections/1.0/invitation",
                "label": "Alice",
                "did": "did:peer:oiSqsNYhMrjHiqZDTUthsw",
                "recipient_keys": ["8HH5gYEeNc3z7PYXmd54d4x6qAfCNrqQqEB3nS7Zfu7K"],
                "service_endpoint": "https://example.com/endpoint"
                "routing_keys": ["9EH5gYEeNc3z7PYXmd53d5x6qAfCNrqQqEB4nS7Zfu6K"],
            }

        Currently, only peer DID is supported.

        Args:
            my_label: label for this connection
            my_endpoint: endpoint where other party can reach me
            auto_accept: auto-accept a corresponding connection request
                (None to use config)
            public: set to create an invitation from the public DID
            multi_use: set to True to create an invitation for multiple use
            alias: optional alias to apply to connection for later use

        Returns:
            A tuple of the new `ConnRecord` and `ConnectionInvitation` instances

        """
        if not my_label:
            my_label = self.context.settings.get("default_label")
        wallet: BaseWallet = await self.context.inject(BaseWallet)

        if public:
            if not self.context.settings.get("public_invites"):
                raise ConnectionManagerError("Public invitations are not enabled")

            public_did = await wallet.get_public_did()
            if not public_did:
                raise ConnectionManagerError(
                    "Cannot create public invitation with no public DID"
                )

            if multi_use:
                raise ConnectionManagerError(
                    "Cannot use public and multi_use at the same time"
                )

            # FIXME - allow ledger instance to format public DID with prefix?
            invitation = ConnectionInvitation(
                label=my_label, did=f"did:sov:{public_did.did}"
            )
            return None, invitation

        invitation_mode = ConnRecord.INVITATION_MODE_ONCE
        if multi_use:
            invitation_mode = ConnRecord.INVITATION_MODE_MULTI

        if not my_endpoint:
            my_endpoint = self.context.settings.get("default_endpoint")
        accept = (
            ConnRecord.ACCEPT_AUTO
            if (
                auto_accept
                or (
                    auto_accept is None
                    and self.context.settings.get("debug.auto_accept_requests")
                )
            )
            else ConnRecord.ACCEPT_MANUAL
        )

        if recipient_keys:
            # TODO: check that recipient keys are in wallet
            invitation_key = recipient_keys[0]
        else:
            # Create and store new invitation key
            invitation_signing_key = await wallet.create_signing_key()
            invitation_key = invitation_signing_key.verkey
            recipient_keys = [invitation_key]
        # Create connection record
<<<<<<< HEAD
        connection = ConnRecord(
            invitation_key=connection_key.verkey,
            their_role=ConnRecord.Role.REQUESTER.rfc160,
            state=ConnRecord.State.INVITATION.rfc160,
=======
        connection = ConnectionRecord(
            initiator=ConnectionRecord.INITIATOR_SELF,
            invitation_key=invitation_key,  # TODO: determine correct key to use
            their_role=their_role,
            state=ConnectionRecord.STATE_INVITATION,
>>>>>>> e0ba5558
            accept=accept,
            invitation_mode=invitation_mode,
            alias=alias,
        )

        await connection.save(self.context, reason="Created new invitation")

        # Create connection invitation message
        # Note: Need to split this into two stages to support inbound routing of invites
        # Would want to reuse create_did_document and convert the result
        invitation = ConnectionInvitation(
            label=my_label,
            recipient_keys=recipient_keys,
            endpoint=my_endpoint,
            routing_keys=routing_keys,
        )
        await connection.attach_invitation(self.context, invitation)

        return connection, invitation

    async def receive_invitation(
        self,
        invitation: ConnectionInvitation,
        auto_accept: bool = None,
        alias: str = None,
    ) -> ConnRecord:
        """
        Create a new connection record to track a received invitation.

        Args:
            invitation: The `ConnectionInvitation` to store
            auto_accept: set to auto-accept the invitation (None to use config)
            alias: optional alias to set on the record

        Returns:
            The new `ConnRecord` instance

        """
        if not invitation.did:
            if not invitation.recipient_keys:
                raise ConnectionManagerError("Invitation must contain recipient key(s)")
            if not invitation.endpoint:
                raise ConnectionManagerError("Invitation must contain an endpoint")

        accept = (
            ConnRecord.ACCEPT_AUTO
            if (
                auto_accept
                or (
                    auto_accept is None
                    and self.context.settings.get("debug.auto_accept_invites")
                )
            )
            else ConnRecord.ACCEPT_MANUAL
        )

        # Create connection record
        connection = ConnRecord(
            invitation_key=invitation.recipient_keys and invitation.recipient_keys[0],
            their_label=invitation.label,
            their_role=ConnRecord.Role.RESPONDER.rfc160,
            state=ConnRecord.State.INVITATION.rfc160,
            accept=accept,
            alias=alias,
        )

        await connection.save(
            self.context,
            reason="Created new connection record from invitation",
            log_params={"invitation": invitation, "their_label": invitation.label},
        )

        # Save the invitation for later processing
        await connection.attach_invitation(self.context, invitation)

        if connection.accept == ConnRecord.ACCEPT_AUTO:
            request = await self.create_request(connection)
            responder: BaseResponder = await self._context.inject(
                BaseResponder, required=False
            )
            if responder:
                await responder.send(request, connection_id=connection.connection_id)
                # refetch connection for accurate state
                connection = await ConnRecord.retrieve_by_id(
                    self._context, connection.connection_id
                )
        else:
            self._logger.debug("Connection invitation will await acceptance")

        return connection

    async def create_request(
        self,
        connection: ConnRecord,
        my_label: str = None,
        my_endpoint: str = None,
    ) -> ConnectionRequest:
        """
        Create a new connection request for a previously-received invitation.

        Args:
            connection: The `ConnRecord` representing the invitation to accept
            my_label: My label
            my_endpoint: My endpoint

        Returns:
            A new `ConnectionRequest` message to send to the other agent

        """
        wallet: BaseWallet = await self.context.inject(BaseWallet)
        if connection.my_did:
            my_info = await wallet.get_local_did(connection.my_did)
        else:
            # Create new DID for connection
            my_info = await wallet.create_local_did()
            connection.my_did = my_info.did

        # Create connection request message
        if my_endpoint:
            my_endpoints = [my_endpoint]
        else:
            my_endpoints = []
            default_endpoint = self.context.settings.get("default_endpoint")
            if default_endpoint:
                my_endpoints.append(default_endpoint)
            my_endpoints.extend(self.context.settings.get("additional_endpoints", []))
        did_doc = await self.create_did_document(
            my_info, connection.inbound_connection_id, my_endpoints
        )
        if not my_label:
            my_label = self.context.settings.get("default_label")
        request = ConnectionRequest(
            label=my_label,
            connection=ConnectionDetail(did=connection.my_did, did_doc=did_doc),
        )

        # Update connection state
        connection.request_id = request._id
        connection.state = ConnRecord.State.REQUEST.rfc160

        await connection.save(self.context, reason="Created connection request")

        return request

    async def receive_request(
        self, request: ConnectionRequest, receipt: MessageReceipt
    ) -> ConnRecord:
        """
        Receive and store a connection request.

        Args:
            request: The `ConnectionRequest` to accept
            receipt: The message receipt

        Returns:
            The new or updated `ConnRecord` instance

        """
        ConnRecord.log_state(
            self.context, "Receiving connection request", {"request": request}
        )

        connection = None
        connection_key = None

        # Determine what key will need to sign the response
        if receipt.recipient_did_public:
            wallet: BaseWallet = await self.context.inject(BaseWallet)
            my_info = await wallet.get_local_did(receipt.recipient_did)
            connection_key = my_info.verkey
        else:
            connection_key = receipt.recipient_verkey
            try:
                connection = await ConnRecord.retrieve_by_invitation_key(
                    context=self.context,
                    invitation_key=connection_key,
                    their_role=ConnRecord.Role.REQUESTER.rfc160,
                )
            except StorageNotFoundError:
                raise ConnectionManagerError(
                    "No invitation found for pairwise connection"
                )

        invitation = None
        if connection:
            invitation = await connection.retrieve_invitation(self.context)
            connection_key = connection.invitation_key
            ConnRecord.log_state(
                self.context, "Found invitation", {"invitation": invitation}
            )

            if connection.is_multiuse_invitation:
                wallet: BaseWallet = await self.context.inject(BaseWallet)
                my_info = await wallet.create_local_did()
                new_connection = ConnRecord(
                    invitation_key=connection_key,
                    my_did=my_info.did,
                    state=ConnRecord.State.INVITATION.rfc160,
                    accept=connection.accept,
                    their_role=connection.their_role,
                )

                await new_connection.save(
                    self.context,
                    reason="Received connection request from multi-use invitation DID",
                )
                connection = new_connection

        conn_did_doc = request.connection.did_doc
        if not conn_did_doc:
            raise ConnectionManagerError(
                "No DIDDoc provided; cannot connect to public DID"
            )
        if request.connection.did != conn_did_doc.did:
            raise ConnectionManagerError(
                "Connection DID does not match DIDDoc id",
                error_code=ProblemReportReason.REQUEST_NOT_ACCEPTED,
            )
        await self.store_did_document(conn_did_doc)

        if connection:
            connection.their_label = request.label
            connection.their_did = request.connection.did
            connection.state = ConnRecord.State.REQUEST.rfc160
            await connection.save(
                self.context, reason="Received connection request from invitation"
            )
        elif not self.context.settings.get("public_invites"):
            raise ConnectionManagerError("Public invitations are not enabled")
        else:
            my_info = await wallet.create_local_did()
            connection = ConnRecord(
                invitation_key=connection_key,
                my_did=my_info.did,
                their_role=ConnRecord.Role.RESPONDER.rfc160,
                their_did=request.connection.did,
                their_label=request.label,
                state=ConnRecord.State.REQUEST.rfc160,
            )
            if self.context.settings.get("debug.auto_accept_requests"):
                connection.accept = ConnRecord.ACCEPT_AUTO

            await connection.save(
                self.context, reason="Received connection request from public DID"
            )

        # Attach the connection request so it can be found and responded to
        await connection.attach_request(self.context, request)

        if connection.accept == ConnRecord.ACCEPT_AUTO:
            response = await self.create_response(connection)
            responder: BaseResponder = await self._context.inject(
                BaseResponder, required=False
            )
            if responder:
                await responder.send_reply(
                    response, connection_id=connection.connection_id
                )
                # refetch connection for accurate state
                connection = await ConnRecord.retrieve_by_id(
                    self._context, connection.connection_id
                )
        else:
            self._logger.debug("Connection request will await acceptance")

        return connection

    async def create_response(
        self, connection: ConnRecord, my_endpoint: str = None
    ) -> ConnectionResponse:
        """
        Create a connection response for a received connection request.

        Args:
            connection: The `ConnRecord` with a pending connection request
            my_endpoint: The endpoint I can be reached at

        Returns:
            A tuple of the updated `ConnRecord` new `ConnectionResponse` message

        """
        ConnRecord.log_state(
            self.context,
            "Creating connection response",
            {"connection_id": connection.connection_id},
        )

        if ConnRecord.State.get(connection.state) not in (
            ConnRecord.State.REQUEST,
            ConnRecord.State.RESPONSE,
        ):
            raise ConnectionManagerError(
                "Connection is not in the request or response state"
            )

        request = await connection.retrieve_request(self.context)
        wallet: BaseWallet = await self.context.inject(BaseWallet)
        if connection.my_did:
            my_info = await wallet.get_local_did(connection.my_did)
        else:
            my_info = await wallet.create_local_did()
            connection.my_did = my_info.did

        # Create connection response message
        if my_endpoint:
            my_endpoints = [my_endpoint]
        else:
            my_endpoints = []
            default_endpoint = self.context.settings.get("default_endpoint")
            if default_endpoint:
                my_endpoints.append(default_endpoint)
            my_endpoints.extend(self.context.settings.get("additional_endpoints", []))
        did_doc = await self.create_did_document(
            my_info, connection.inbound_connection_id, my_endpoints
        )
        response = ConnectionResponse(
            connection=ConnectionDetail(did=my_info.did, did_doc=did_doc)
        )
        # Assign thread information
        response.assign_thread_from(request)
        response.assign_trace_from(request)
        # Sign connection field using the invitation key
        wallet: BaseWallet = await self.context.inject(BaseWallet)
        await response.sign_field("connection", connection.invitation_key, wallet)

        # Update connection state
        connection.state = ConnRecord.State.RESPONSE.rfc160

        await connection.save(
            self.context,
            reason="Created connection response",
            log_params={"response": response},
        )
        return response

    async def accept_response(
        self, response: ConnectionResponse, receipt: MessageReceipt
    ) -> ConnRecord:
        """
        Accept a connection response.

        Process a ConnectionResponse message by looking up
        the connection request and setting up the pairwise connection.

        Args:
            response: The `ConnectionResponse` to accept
            receipt: The message receipt

        Returns:
            The updated `ConnRecord` representing the connection

        Raises:
            ConnectionManagerError: If there is no DID associated with the
                connection response
            ConnectionManagerError: If the corresponding connection is not
                at the request or response stage

        """

        connection = None
        if response._thread:
            # identify the request by the thread ID
            try:
                connection = await ConnRecord.retrieve_by_request_id(
                    self.context, response._thread_id
                )
            except StorageNotFoundError:
                pass

        if not connection and receipt.sender_did:
            # identify connection by the DID they used for us
            try:
                connection = await ConnRecord.retrieve_by_did(
                    self.context, receipt.sender_did, receipt.recipient_did
                )
            except StorageNotFoundError:
                pass

        if not connection:
            raise ConnectionManagerError(
                "No corresponding connection request found",
                error_code=ProblemReportReason.RESPONSE_NOT_ACCEPTED,
            )

        if ConnRecord.State.get(connection.state) not in (
            ConnRecord.State.REQUEST,
            ConnRecord.State.RESPONSE,
        ):
            raise ConnectionManagerError(
                f"Cannot accept connection response for connection"
                " in state: {connection.state}"
            )

        their_did = response.connection.did
        conn_did_doc = response.connection.did_doc
        if not conn_did_doc:
            raise ConnectionManagerError(
                "No DIDDoc provided; cannot connect to public DID"
            )
        if their_did != conn_did_doc.did:
            raise ConnectionManagerError("Connection DID does not match DIDDoc id")
        await self.store_did_document(conn_did_doc)

        connection.their_did = their_did
        connection.state = ConnRecord.State.RESPONSE.rfc160

        await connection.save(self.context, reason="Accepted connection response")

        return connection

    async def create_static_connection(
        self,
        my_did: str = None,
        my_seed: str = None,
        their_did: str = None,
        their_seed: str = None,
        their_verkey: str = None,
        their_endpoint: str = None,
        their_label: str = None,
        alias: str = None,
    ) -> (DIDInfo, DIDInfo, ConnRecord):
        """
        Register a new static connection (for use by the test suite).

        Args:
            my_did: override the DID used in the connection
            my_seed: provide a seed used to generate our DID and keys
            their_did: provide the DID used by the other party
            their_seed: provide a seed used to generate their DID and keys
            their_verkey: provide the verkey used by the other party
            their_endpoint: their URL endpoint for routing messages
            alias: an alias for this connection record

        Returns:
            The new `ConnRecord` instance

        """
        wallet: BaseWallet = await self.context.inject(BaseWallet)

        # seed and DID optional
        my_info = await wallet.create_local_did(my_seed, my_did)

        # must provide their DID and verkey if the seed is not known
        if (not their_did or not their_verkey) and not their_seed:
            raise ConnectionManagerError(
                "Either a verkey or seed must be provided for the other party"
            )
        if not their_did:
            their_did = seed_to_did(their_seed)
        if not their_verkey:
            their_verkey_bin, _ = create_keypair(their_seed.encode())
            their_verkey = bytes_to_b58(their_verkey_bin)
        their_info = DIDInfo(their_did, their_verkey, {})

        # Create connection record
        connection = ConnRecord(
            invitation_mode=ConnRecord.INVITATION_MODE_STATIC,
            my_did=my_info.did,
            their_did=their_info.did,
            their_role=ConnRecord.Role.REQUESTER.rfc160,
            their_label=their_label,
            state=ConnRecord.State.COMPLETED.rfc160,
            alias=alias,
        )
        await connection.save(self.context, reason="Created new static connection")

        # Synthesize their DID doc
        did_doc = await self.create_did_document(their_info, None, [their_endpoint])
        await self.store_did_document(did_doc)

        return my_info, their_info, connection

    async def find_connection(
        self,
        their_did: str,
        my_did: str = None,
        my_verkey: str = None,
        auto_complete=False,
    ) -> ConnRecord:
        """
        Look up existing connection information for a sender verkey.

        Args:
            their_did: Their DID
            my_did: My DID
            my_verkey: My verkey
            auto_complete: Should this connection automatically be promoted to active

        Returns:
            The located `ConnRecord`, if any

        """
        # self._log_state(
        #    "Finding connection",
        #    {"their_did": their_did, "my_did": my_did, "my_verkey": my_verkey},
        # )
        connection = None
        if their_did:
            try:
                connection = await ConnRecord.retrieve_by_did(
                    self.context, their_did, my_did
                )
            except StorageNotFoundError:
                pass

        if (
            connection
            and ConnRecord.State.get(connection.state) is ConnRecord.State.RESPONSE
            and auto_complete
        ):
            connection.state = ConnRecord.State.COMPLETED.rfc160
            await connection.save(self.context, reason="Connection promoted to active")

        if not connection and my_verkey:
            try:
                connection = await ConnRecord.retrieve_by_invitation_key(
                    self.context, my_verkey, their_role=ConnRecord.Role.REQUESTER.rfc160
                )
            except StorageError:
                pass

        return connection

    async def find_inbound_connection(self, receipt: MessageReceipt) -> ConnRecord:
        """
        Deserialize an incoming message and further populate the request context.

        Args:
            receipt: The message receipt

        Returns:
            The `ConnRecord` associated with the expanded message, if any

        """

        cache_key = None
        connection = None
        resolved = False

        if receipt.sender_verkey and receipt.recipient_verkey:
            cache_key = (
                f"connection_by_verkey::{receipt.sender_verkey}"
                f"::{receipt.recipient_verkey}"
            )
            cache: BaseCache = await self.context.inject(BaseCache, required=False)
            if cache:
                async with cache.acquire(cache_key) as entry:
                    if entry.result:
                        cached = entry.result
                        receipt.sender_did = cached["sender_did"]
                        receipt.recipient_did_public = cached["recipient_did_public"]
                        receipt.recipient_did = cached["recipient_did"]
                        connection = await ConnRecord.retrieve_by_id(
                            self.context, cached["id"]
                        )
                    else:
                        connection = await self.resolve_inbound_connection(receipt)
                        if connection:
                            cache_val = {
                                "id": connection.connection_id,
                                "sender_did": receipt.sender_did,
                                "recipient_did": receipt.recipient_did,
                                "recipient_did_public": receipt.recipient_did_public,
                            }
                            await entry.set_result(cache_val, 3600)
                        resolved = True

        if not connection and not resolved:
            connection = await self.resolve_inbound_connection(receipt)
        return connection

    async def resolve_inbound_connection(self, receipt: MessageReceipt) -> ConnRecord:
        """
        Populate the receipt DID information and find the related `ConnRecord`.

        Args:
            receipt: The message receipt

        Returns:
            The `ConnRecord` associated with the expanded message, if any

        """

        if receipt.sender_verkey:
            try:
                receipt.sender_did = await self.find_did_for_key(receipt.sender_verkey)
            except StorageNotFoundError:
                self._logger.warning(
                    "No corresponding DID found for sender verkey: %s",
                    receipt.sender_verkey,
                )

        if receipt.recipient_verkey:
            try:
                wallet: BaseWallet = await self.context.inject(BaseWallet)
                my_info = await wallet.get_local_did_for_verkey(
                    receipt.recipient_verkey
                )
                receipt.recipient_did = my_info.did
                if "public" in my_info.metadata and my_info.metadata["public"] is True:
                    receipt.recipient_did_public = True
            except InjectorError:
                self._logger.warning(
                    "Cannot resolve recipient verkey, no wallet defined by "
                    "context: %s",
                    receipt.recipient_verkey,
                )
            except WalletNotFoundError:
                self._logger.warning(
                    "No corresponding DID found for recipient verkey: %s",
                    receipt.recipient_verkey,
                )

        return await self.find_connection(
            receipt.sender_did, receipt.recipient_did, receipt.recipient_verkey, True
        )

    async def create_did_document(
        self,
        did_info: DIDInfo,
        inbound_connection_id: str = None,
        svc_endpoints: Sequence[str] = [],
    ) -> DIDDoc:
        """Create our DID document for a given DID.

        Args:
            did_info: The DID information (DID and verkey) used in the connection
            inbound_connection_id: The ID of the inbound routing connection to use
            svc_endpoints: Custom endpoints for the DID Document

        Returns:
            The prepared `DIDDoc` instance

        """

        did_doc = DIDDoc(did=did_info.did)
        did_controller = did_info.did
        did_key = did_info.verkey
        pk = PublicKey(
            did_info.did,
            "1",
            did_key,
            PublicKeyType.ED25519_SIG_2018,
            did_controller,
            True,
        )
        did_doc.set(pk)

        router_id = inbound_connection_id
        routing_keys = []
        router_idx = 1
        while router_id:
            # look up routing connection information
            router = await ConnRecord.retrieve_by_id(self.context, router_id)
            if ConnRecord.State.get(router.state) != ConnRecord.State.COMPLETED:
                raise ConnectionManagerError(
                    f"Router connection not active: {router_id}"
                )
            routing_doc, _ = await self.fetch_did_document(router.their_did)
            if not routing_doc.service:
                raise ConnectionManagerError(
                    f"No services defined by routing DIDDoc: {router_id}"
                )
            for service in routing_doc.service.values():
                if not service.endpoint:
                    raise ConnectionManagerError(
                        "Routing DIDDoc service has no service endpoint"
                    )
                if not service.recip_keys:
                    raise ConnectionManagerError(
                        "Routing DIDDoc service has no recipient key(s)"
                    )
                rk = PublicKey(
                    did_info.did,
                    f"routing-{router_idx}",
                    service.recip_keys[0].value,
                    PublicKeyType.ED25519_SIG_2018,
                    did_controller,
                    True,
                )
                routing_keys.append(rk)
                svc_endpoints = [service.endpoint]
                break
            router_id = router.inbound_connection_id

        for endpoint_index, svc_endpoint in enumerate(svc_endpoints):
            endpoint_ident = "indy" if endpoint_index == 0 else f"indy{endpoint_index}"
            service = Service(
                did_info.did,
                endpoint_ident,
                "IndyAgent",
                [pk],
                routing_keys,
                svc_endpoint,
            )
            did_doc.set(service)

        return did_doc

    async def fetch_did_document(self, did: str) -> Tuple[DIDDoc, StorageRecord]:
        """Retrieve a DID Document for a given DID.

        Args:
            did: The DID to search for
        """
        storage: BaseStorage = await self.context.inject(BaseStorage)
        record = await storage.search_records(
            self.RECORD_TYPE_DID_DOC, {"did": did}
        ).fetch_single()
        return DIDDoc.from_json(record.value), record

    async def store_did_document(self, did_doc: DIDDoc):
        """Store a DID document.

        Args:
            did_doc: The `DIDDoc` instance to be persisted
        """
        assert did_doc.did
        storage: BaseStorage = await self.context.inject(BaseStorage)
        try:
            stored_doc, record = await self.fetch_did_document(did_doc.did)
        except StorageNotFoundError:
            record = StorageRecord(
                self.RECORD_TYPE_DID_DOC, did_doc.to_json(), {"did": did_doc.did}
            )
            await storage.add_record(record)
        else:
            await storage.update_record_value(record, did_doc.to_json())
        await self.remove_keys_for_did(did_doc.did)
        for key in did_doc.pubkey.values():
            if key.controller == did_doc.did:
                await self.add_key_for_did(did_doc.did, key.value)

    async def add_key_for_did(self, did: str, key: str):
        """Store a verkey for lookup against a DID.

        Args:
            did: The DID to associate with this key
            key: The verkey to be added
        """
        record = StorageRecord(self.RECORD_TYPE_DID_KEY, key, {"did": did, "key": key})
        storage: BaseStorage = await self.context.inject(BaseStorage)
        await storage.add_record(record)

    async def find_did_for_key(self, key: str) -> str:
        """Find the DID previously associated with a key.

        Args:
            key: The verkey to look up
        """
        storage: BaseStorage = await self.context.inject(BaseStorage)
        record = await storage.search_records(
            self.RECORD_TYPE_DID_KEY, {"key": key}
        ).fetch_single()
        return record.tags["did"]

    async def remove_keys_for_did(self, did: str):
        """Remove all keys associated with a DID.

        Args:
            did: The DID to remove keys for
        """
        storage: BaseStorage = await self.context.inject(BaseStorage)
        keys = await storage.search_records(
            self.RECORD_TYPE_DID_KEY, {"did": did}
        ).fetch_all()
        for record in keys:
            await storage.delete_record(record)

    async def get_connection_targets(
        self, *, connection_id: str = None, connection: ConnRecord = None
    ):
        """Create a connection target from a `ConnRecord`.

        Args:
            connection_id: The connection ID to search for
            connection: The connection record itself, if already available
        """
        if not connection_id:
            connection_id = connection.connection_id
        cache: BaseCache = await self.context.inject(BaseCache, required=False)
        cache_key = f"connection_target::{connection_id}"
        if cache:
            async with cache.acquire(cache_key) as entry:
                if entry.result:
                    targets = [
                        ConnectionTarget.deserialize(row) for row in entry.result
                    ]
                else:
                    if not connection:
                        connection = await ConnRecord.retrieve_by_id(
                            self.context, connection_id
                        )
                    targets = await self.fetch_connection_targets(connection)
                    await entry.set_result([row.serialize() for row in targets], 3600)
        else:
            targets = await self.fetch_connection_targets(connection)
        return targets

    async def fetch_connection_targets(
        self, connection: ConnRecord
    ) -> Sequence[ConnectionTarget]:
        """Get a list of connection target from a `ConnRecord`.

        Args:
            connection: The connection record (with associated `DIDDoc`)
                used to generate the connection target
        """

        if not connection.my_did:
            self._logger.debug("No local DID associated with connection")
            return None

        wallet: BaseWallet = await self.context.inject(BaseWallet)
        my_info = await wallet.get_local_did(connection.my_did)
        results = None

        if (
            ConnRecord.State.get(connection.state)
            in (ConnRecord.State.INVITATION, ConnRecord.State.REQUEST)
            and ConnRecord.Role.get(connection.their_role) is ConnRecord.Role.RESPONDER
        ):
            invitation = await connection.retrieve_invitation(self.context)
            if invitation.did:
                # populate recipient keys and endpoint from the ledger
                ledger: BaseLedger = await self.context.inject(
                    BaseLedger, required=False
                )
                if not ledger:
                    raise ConnectionManagerError(
                        "Cannot resolve DID without ledger instance"
                    )
                async with ledger:
                    endpoint = await ledger.get_endpoint_for_did(invitation.did)
                    recipient_keys = [await ledger.get_key_for_did(invitation.did)]
                    routing_keys = []
            else:
                endpoint = invitation.endpoint
                recipient_keys = invitation.recipient_keys
                routing_keys = invitation.routing_keys

            results = [
                ConnectionTarget(
                    did=connection.their_did,
                    endpoint=endpoint,
                    label=invitation.label,
                    recipient_keys=recipient_keys,
                    routing_keys=routing_keys,
                    sender_key=my_info.verkey,
                )
            ]
        else:
            if not connection.their_did:
                self._logger.debug("No target DID associated with connection")
                return None

            did_doc, _ = await self.fetch_did_document(connection.their_did)
            results = self.diddoc_connection_targets(
                did_doc, my_info.verkey, connection.their_label
            )

        return results

    def diddoc_connection_targets(
        self, doc: DIDDoc, sender_verkey: str, their_label: str = None
    ) -> Sequence[ConnectionTarget]:
        """Get a list of connection targets from a DID Document.

        Args:
            doc: The DID Document to create the target from
            sender_verkey: The verkey we are using
            their_label: The connection label they are using
        """

        if not doc:
            raise ConnectionManagerError("No DIDDoc provided for connection target")
        if not doc.did:
            raise ConnectionManagerError("DIDDoc has no DID")
        if not doc.service:
            raise ConnectionManagerError("No services defined by DIDDoc")

        targets = []
        for service in doc.service.values():
            if service.recip_keys:
                targets.append(
                    ConnectionTarget(
                        did=doc.did,
                        endpoint=service.endpoint,
                        label=their_label,
                        recipient_keys=[
                            key.value for key in (service.recip_keys or ())
                        ],
                        routing_keys=[
                            key.value for key in (service.routing_keys or ())
                        ],
                        sender_key=sender_verkey,
                    )
                )
        return targets

    async def establish_inbound(
        self, connection: ConnRecord, inbound_connection_id: str, outbound_handler
    ) -> str:
        """Assign the inbound routing connection for a connection record.

        Returns: the current routing state (request or done)

        """

        # The connection must have a verkey, but in the case of a received
        # invitation we might not have created one yet
        wallet: BaseWallet = await self.context.inject(BaseWallet)
        if connection.my_did:
            my_info = await wallet.get_local_did(connection.my_did)
        else:
            # Create new DID for connection
            my_info = await wallet.create_local_did()
            connection.my_did = my_info.did

        try:
            router = await ConnRecord.retrieve_by_id(
                self.context, inbound_connection_id
            )
        except StorageNotFoundError:
            raise ConnectionManagerError(
                f"Routing connection not found: {inbound_connection_id}"
            )
        if not router.is_ready:
            raise ConnectionManagerError(
                f"Routing connection is not ready: {inbound_connection_id}"
            )
        connection.inbound_connection_id = inbound_connection_id

        route_mgr = RoutingManager(self.context)

        await route_mgr.send_create_route(
            inbound_connection_id, my_info.verkey, outbound_handler
        )
        connection.routing_state = ConnRecord.ROUTING_STATE_REQUEST
        await connection.save(self.context)
        return connection.routing_state

    async def update_inbound(
        self, inbound_connection_id: str, recip_verkey: str, routing_state: str
    ):
        """Activate connections once a route has been established.

        Looks up pending connections associated with the inbound routing
        connection and marks the routing as complete.
        """
        conns = await ConnRecord.query(
            self.context, {"inbound_connection_id": inbound_connection_id}
        )
        wallet: BaseWallet = await self.context.inject(BaseWallet)

        for connection in conns:
            # check the recipient key
            if not connection.my_did:
                continue
            conn_info = await wallet.get_local_did(connection.my_did)
            if conn_info.verkey == recip_verkey:
                connection.routing_state = routing_state
                await connection.save(self.context)<|MERGE_RESOLUTION|>--- conflicted
+++ resolved
@@ -74,13 +74,9 @@
         public: bool = False,
         multi_use: bool = False,
         alias: str = None,
-<<<<<<< HEAD
-    ) -> Tuple[ConnRecord, ConnectionInvitation]:
-=======
         routing_keys: Sequence[str] = None,
         recipient_keys: Sequence[str] = None,
-    ) -> Tuple[ConnectionRecord, ConnectionInvitation]:
->>>>>>> e0ba5558
+    ) -> Tuple[ConnRecord, ConnectionInvitation]:
         """
         Generate new connection invitation.
 
@@ -178,18 +174,10 @@
             invitation_key = invitation_signing_key.verkey
             recipient_keys = [invitation_key]
         # Create connection record
-<<<<<<< HEAD
         connection = ConnRecord(
             invitation_key=connection_key.verkey,
             their_role=ConnRecord.Role.REQUESTER.rfc160,
             state=ConnRecord.State.INVITATION.rfc160,
-=======
-        connection = ConnectionRecord(
-            initiator=ConnectionRecord.INITIATOR_SELF,
-            invitation_key=invitation_key,  # TODO: determine correct key to use
-            their_role=their_role,
-            state=ConnectionRecord.STATE_INVITATION,
->>>>>>> e0ba5558
             accept=accept,
             invitation_mode=invitation_mode,
             alias=alias,
