"""Indy implementation of BaseWallet interface."""

import json

from typing import Sequence

import indy.anoncreds
import indy.did
import indy.crypto
import indy.wallet

from indy.error import IndyError, ErrorCode

from ..indy.sdk.error import IndyErrorHandler
from ..indy.sdk.wallet_setup import IndyOpenWallet
from ..ledger.base import BaseLedger
from ..ledger.endpoint_type import EndpointType
from ..ledger.error import LedgerConfigError

from .base import BaseWallet, KeyInfo, DIDInfo
from .crypto import validate_seed
from .error import WalletError, WalletDuplicateError, WalletNotFoundError
from .util import bytes_to_b64


class IndySdkWallet(BaseWallet):
    """Indy identity wallet implementation."""

<<<<<<< HEAD
    DEFAULT_FRESHNESS = 0
    DEFAULT_KEY = ""
    DEFAULT_KEY_DERIVIATION = "ARGON2I_MOD"
    DEFAULT_NAME = "default"
    DEFAULT_STORAGE_TYPE = None
    WALLET_TYPE = "indy"

    KEY_DERIVATION_RAW = "RAW"
    KEY_DERIVATION_ARGON2I_INT = "ARGON2I_INT"
    KEY_DERIVATION_ARGON2I_MOD = "ARGON2I_MOD"

    def __init__(self, config: dict = None):
        """
        Initialize a `IndyWallet` instance.

        Args:
            config: {name, key, seed, did, auto_create, auto_remove,
                     storage_type, storage_config, storage_creds}

        """
        self.logger = logging.getLogger(__name__)

        if not config:
            config = {}
        super().__init__(config)
        self._auto_create = config.get("auto_create", True)
        self._auto_remove = config.get("auto_remove", False)
        self._created = False
        self._freshness_time = config.get("freshness_time", False)
        self._handle = None
        self._key = config.get("key") or self.DEFAULT_KEY
        self._key_derivation_method = (
            config.get("key_derivation_method") or self.DEFAULT_KEY_DERIVIATION
        )
        self._rekey = config.get("rekey")
        self._rekey_derivation_method = config.get("key_derivation_method")
        self._name = config.get("name") or self.DEFAULT_NAME
        self._storage_type = config.get("storage_type") or self.DEFAULT_STORAGE_TYPE
        self._storage_config = config.get("storage_config", None)
        self._storage_creds = config.get("storage_creds", None)
        self._master_secret_id = None

        if self._storage_type == "postgres_storage":
            load_postgres_plugin(self._storage_config, self._storage_creds)

    @property
    def type(self) -> str:
        """Accessor for the wallet type."""
        return IndyWallet.WALLET_TYPE

    @property
    def handle(self):
        """
        Get internal wallet reference.

        Returns:
            A handle to the wallet

        """
        return self._handle

    @property
    def created(self) -> bool:
        """Check whether the wallet was created on the last open call."""
        return self._created

    @property
    def opened(self) -> bool:
        """
        Check whether wallet is currently open.

        Returns:
            True if open, else False

        """
        return bool(self._handle)

    @property
    def name(self) -> str:
        """
        Accessor for the wallet name.

        Returns:
            The wallet name

        """
        return self._name

    @property
    def master_secret_id(self) -> str:
        """
        Accessor for the master secret id.

        Returns:
            The master secret id

        """
        return self._master_secret_id

    @property
    def _wallet_config(self) -> dict:
        """
        Accessor for the wallet config.

        Returns:
            The wallet config

        """
        ret = {
            "id": self._name,
            "freshness_time": self._freshness_time,
            "storage_type": self._storage_type,
            # storage_config
        }
        if self._storage_config is not None:
            ret["storage_config"] = json.loads(self._storage_config)
        return ret

    @property
    def _wallet_access(self) -> dict:
        """
        Accessor for the wallet access.

        Returns:
            The wallet access

        """
        ret = {
            "key": self._key,
            "key_derivation_method": self._key_derivation_method,
            # rekey
            # rekey_derivation_method
            # storage_credentials
        }
        if self._rekey:
            ret["rekey"] = self._rekey
        if self._rekey_derivation_method:
            ret["rekey_derivation_method"] = self._rekey_derivation_method
        if self._storage_creds is not None:
            ret["storage_credentials"] = json.loads(self._storage_creds)

        return ret

    async def create(self, replace: bool = False):
        """
        Create a new wallet.

        Args:
            replace: Removes the old wallet if True

        Raises:
            WalletError: If there was a problem removing the wallet
            WalletError: IF there was a libindy error

        """
        if replace:
            try:
                await self.remove()
            except WalletNotFoundError:
                pass
        try:
            await indy.wallet.create_wallet(
                config=json.dumps(self._wallet_config),
                credentials=json.dumps(self._wallet_access),
            )
        except IndyError as x_indy:
            raise IndyErrorHandler.wrap_error(
                x_indy,
                "Wallet was not removed by SDK, {} may still be open".format(self.name)
                if x_indy.error_code == ErrorCode.WalletAlreadyExistsError
                else None,
                WalletError,
            ) from x_indy

    async def remove(self):
        """
        Remove an existing wallet.

        Raises:
            WalletNotFoundError: If the wallet could not be found
            WalletError: If there was an libindy error

        """
        try:
            await indy.wallet.delete_wallet(
                config=json.dumps(self._wallet_config),
                credentials=json.dumps(self._wallet_access),
            )
        except IndyError as x_indy:
            if x_indy.error_code == ErrorCode.WalletNotFoundError:
                raise IndyErrorHandler.wrap_error(
                    x_indy, "Wallet {} not found".format(self.name), WalletNotFoundError
                ) from x_indy
            raise IndyErrorHandler.wrap_error(
                x_indy, "Wallet error", WalletError
            ) from x_indy

    async def open(self):
        """
        Open wallet, removing and/or creating it if so configured.

        Raises:
            WalletError: If wallet not found after creation
            WalletNotFoundError: If the wallet is not found
            WalletError: If the wallet is already open
            WalletError: If there is a libindy error

        """
        if self.opened:
            return

        self._created = False
        while True:
            try:
                self._handle = await indy.wallet.open_wallet(
                    config=json.dumps(self._wallet_config),
                    credentials=json.dumps(self._wallet_access),
                )
                if self._rekey:
                    self._key = self._rekey
                    self._rekey = None
                if self._rekey_derivation_method:
                    self._key_derivation_method = self._rekey_derivation_method
                    self._rekey_derivation_method = None
                break
            except IndyError as x_indy:
                if x_indy.error_code == ErrorCode.WalletNotFoundError:
                    if self._created:
                        raise IndyErrorHandler.wrap_error(
                            x_indy,
                            "Wallet {} not found after creation".format(self.name),
                            WalletError,
                        ) from x_indy
                    if self._auto_create:
                        await self.create(self._auto_remove)
                        self._created = True
                    else:
                        raise WalletNotFoundError(
                            "Wallet {} not found".format(self.name)
                        )
                elif x_indy.error_code == ErrorCode.WalletAlreadyOpenedError:
                    raise WalletError("Wallet {} is already open".format(self.name))
                else:
                    raise IndyErrorHandler.wrap_error(
                        x_indy, "Wallet {} error".format(self.name), WalletError
                    ) from x_indy

        self.logger.info("Creating master secret...")
        try:
            self._master_secret_id = await indy.anoncreds.prover_create_master_secret(
                self.handle, self.name
            )
        except IndyError as x_indy:
            if x_indy.error_code == ErrorCode.AnoncredsMasterSecretDuplicateNameError:
                self.logger.info("Master secret already exists")
                self._master_secret_id = self.name
            else:
                raise IndyErrorHandler.wrap_error(
                    x_indy, "Wallet {} error".format(self.name), WalletError
                ) from x_indy

    async def close(self):
        """Close previously-opened wallet, removing it if so configured."""
        if self._handle:
            await indy.wallet.close_wallet(self._handle)
            if self._auto_remove:
                await self.remove()
            self._handle = None
=======
    def __init__(self, opened: IndyOpenWallet):
        """Create a new IndySdkWallet instance."""
        self.opened = opened
>>>>>>> 39066289

    async def create_signing_key(
        self, seed: str = None, metadata: dict = None
    ) -> KeyInfo:
        """
        Create a new public/private signing keypair.

        Args:
            seed: Seed for key
            metadata: Optional metadata to store with the keypair

        Returns:
            A `KeyInfo` representing the new record

        Raises:
            WalletDuplicateError: If the resulting verkey already exists in the wallet
            WalletError: If there is a libindy error

        """
        args = {}
        if seed:
            args["seed"] = bytes_to_b64(validate_seed(seed))
        try:
            verkey = await indy.crypto.create_key(self.opened.handle, json.dumps(args))
        except IndyError as x_indy:
            if x_indy.error_code == ErrorCode.WalletItemAlreadyExists:
                raise WalletDuplicateError("Verification key already present in wallet")
            raise IndyErrorHandler.wrap_error(
                x_indy, "Wallet {} error".format(self.opened.name), WalletError
            ) from x_indy

        # must save metadata to allow identity check
        # otherwise get_key_metadata just returns WalletItemNotFound
        if metadata is None:
            metadata = {}
        await indy.crypto.set_key_metadata(
            self.opened.handle, verkey, json.dumps(metadata)
        )
        return KeyInfo(verkey, metadata)

    async def get_signing_key(self, verkey: str) -> KeyInfo:
        """
        Fetch info for a signing keypair.

        Args:
            verkey: The verification key of the keypair

        Returns:
            A `KeyInfo` representing the keypair

        Raises:
            WalletNotFoundError: If no keypair is associated with the verification key
            WalletError: If there is a libindy error

        """
        try:
            metadata = await indy.crypto.get_key_metadata(self.opened.handle, verkey)
        except IndyError as x_indy:
            if x_indy.error_code == ErrorCode.WalletItemNotFound:
                raise WalletNotFoundError("Unknown key: {}".format(verkey))
            else:
                raise IndyErrorHandler.wrap_error(
                    x_indy, "Wallet {} error".format(self.opened.name), WalletError
                ) from x_indy
        return KeyInfo(verkey, json.loads(metadata) if metadata else {})

    async def replace_signing_key_metadata(self, verkey: str, metadata: dict):
        """
        Replace the metadata associated with a signing keypair.

        Args:
            verkey: The verification key of the keypair
            metadata: The new metadata to store

        Raises:
            WalletNotFoundError: if no keypair is associated with the verification key

        """
        meta_json = json.dumps(metadata or {})
        await self.get_signing_key(verkey)  # throw exception if key is undefined
        await indy.crypto.set_key_metadata(self.opened.handle, verkey, meta_json)

    async def rotate_did_keypair_start(self, did: str, next_seed: str = None) -> str:
        """
        Begin key rotation for DID that wallet owns: generate new keypair.

        Args:
            did: signing DID
            next_seed: incoming replacement seed (default random)

        Returns:
            The new verification key

        """
        try:
            verkey = await indy.did.replace_keys_start(
                self.opened.handle,
                did,
                json.dumps(
                    {"seed": bytes_to_b64(validate_seed(next_seed))}
                    if next_seed
                    else {}
                ),
            )
        except IndyError as x_indy:
            if x_indy.error_code == ErrorCode.WalletItemNotFound:
                raise WalletNotFoundError("Wallet owns no such DID: {}".format(did))
            raise IndyErrorHandler.wrap_error(
                x_indy, "Wallet {} error".format(self.opened.name), WalletError
            ) from x_indy

        return verkey

    async def rotate_did_keypair_apply(self, did: str) -> DIDInfo:
        """
        Apply temporary keypair as main for DID that wallet owns.

        Args:
            did: signing DID

        Returns:
            DIDInfo with new verification key and metadata for DID

        """
        try:
            await indy.did.replace_keys_apply(self.opened.handle, did)
        except IndyError as x_indy:
            if x_indy.error_code == ErrorCode.WalletItemNotFound:
                raise WalletNotFoundError("Wallet owns no such DID: {}".format(did))
            raise IndyErrorHandler.wrap_error(
                x_indy, "Wallet {} error".format(self.opened.name), WalletError
            ) from x_indy

    async def create_local_did(
        self, seed: str = None, did: str = None, metadata: dict = None
    ) -> DIDInfo:
        """
        Create and store a new local DID.

        Args:
            seed: Optional seed to use for DID
            did: The DID to use
            metadata: Metadata to store with DID

        Returns:
            A `DIDInfo` instance representing the created DID

        Raises:
            WalletDuplicateError: If the DID already exists in the wallet
            WalletError: If there is a libindy error

        """
        cfg = {}
        if seed:
            cfg["seed"] = bytes_to_b64(validate_seed(seed))
        if did:
            cfg["did"] = did
        did_json = json.dumps(cfg)
        # crypto_type, cid - optional parameters skipped
        try:
            did, verkey = await indy.did.create_and_store_my_did(
                self.opened.handle, did_json
            )
        except IndyError as x_indy:
            if x_indy.error_code == ErrorCode.DidAlreadyExistsError:
                raise WalletDuplicateError("DID already present in wallet")
            raise IndyErrorHandler.wrap_error(
                x_indy, "Wallet {} error".format(self.opened.name), WalletError
            ) from x_indy
        if metadata:
            await self.replace_local_did_metadata(did, metadata)
        else:
            metadata = {}
        return DIDInfo(did, verkey, metadata)

    async def get_local_dids(self) -> Sequence[DIDInfo]:
        """
        Get list of defined local DIDs.

        Returns:
            A list of locally stored DIDs as `DIDInfo` instances

        """
        info_json = await indy.did.list_my_dids_with_meta(self.opened.handle)
        info = json.loads(info_json)
        ret = []
        for did in info:
            ret.append(
                DIDInfo(
                    did=did["did"],
                    verkey=did["verkey"],
                    metadata=json.loads(did["metadata"]) if did["metadata"] else {},
                )
            )
        return ret

    async def get_local_did(self, did: str) -> DIDInfo:
        """
        Find info for a local DID.

        Args:
            did: The DID for which to get info

        Returns:
            A `DIDInfo` instance representing the found DID

        Raises:
            WalletNotFoundError: If the DID is not found
            WalletError: If there is a libindy error

        """

        try:
            info_json = await indy.did.get_my_did_with_meta(self.opened.handle, did)
        except IndyError as x_indy:
            if x_indy.error_code == ErrorCode.WalletItemNotFound:
                raise WalletNotFoundError("Unknown DID: {}".format(did))
            raise IndyErrorHandler.wrap_error(
                x_indy, "Wallet {} error".format(self.opened.name), WalletError
            ) from x_indy
        info = json.loads(info_json)
        return DIDInfo(
            did=info["did"],
            verkey=info["verkey"],
            metadata=json.loads(info["metadata"]) if info["metadata"] else {},
        )

    async def get_local_did_for_verkey(self, verkey: str) -> DIDInfo:
        """
        Resolve a local DID from a verkey.

        Args:
            verkey: The verkey for which to get the local DID

        Returns:
            A `DIDInfo` instance representing the found DID

        Raises:
            WalletNotFoundError: If the verkey is not found

        """

        dids = await self.get_local_dids()
        for info in dids:
            if info.verkey == verkey:
                return info
        raise WalletNotFoundError("No DID defined for verkey: {}".format(verkey))

    async def replace_local_did_metadata(self, did: str, metadata: dict):
        """
        Replace metadata for a local DID.

        Args:
            did: The DID for which to replace metadata
            metadata: The new metadata

        """
        meta_json = json.dumps(metadata or {})
        await self.get_local_did(did)  # throw exception if undefined
        await indy.did.set_did_metadata(self.opened.handle, did, meta_json)

    async def set_did_endpoint(
        self,
        did: str,
        endpoint: str,
        ledger: BaseLedger,
        endpoint_type: EndpointType = None,
    ):
        """
        Update the endpoint for a DID in the wallet, send to ledger if public or posted.

        Args:
            did: DID for which to set endpoint
            endpoint: the endpoint to set, None to clear
            ledger: the ledger to which to send endpoint update if
                DID is public or posted
            endpoint_type: the type of the endpoint/service. Only endpoint_type
                'endpoint' affects local wallet
        """
        did_info = await self.get_local_did(did)
        metadata = {**did_info.metadata}
        if not endpoint_type:
            endpoint_type = EndpointType.ENDPOINT
        if endpoint_type == EndpointType.ENDPOINT:
            metadata[endpoint_type.indy] = endpoint

        wallet_public_didinfo = await self.get_public_did()
        if (
            wallet_public_didinfo and wallet_public_didinfo.did == did
        ) or did_info.metadata.get("posted"):
            # if DID on ledger, set endpoint there first
            if not ledger:
                raise LedgerConfigError(
                    f"No ledger available but DID {did} is public: missing wallet-type?"
                )
            if not ledger.read_only:
                async with ledger:
                    await ledger.update_endpoint_for_did(did, endpoint, endpoint_type)

        await self.replace_local_did_metadata(did, metadata)

    async def sign_message(self, message: bytes, from_verkey: str) -> bytes:
        """
        Sign a message using the private key associated with a given verkey.

        Args:
            message: Message bytes to sign
            from_verkey: The verkey to use to sign

        Returns:
            A signature

        Raises:
            WalletError: If the message is not provided
            WalletError: If the verkey is not provided
            WalletError: If a libindy error occurs

        """
        if not message:
            raise WalletError("Message not provided")
        if not from_verkey:
            raise WalletError("Verkey not provided")
        try:
            result = await indy.crypto.crypto_sign(
                self.opened.handle, from_verkey, message
            )
        except IndyError:
            raise WalletError("Exception when signing message")
        return result

    async def verify_message(
        self, message: bytes, signature: bytes, from_verkey: str
    ) -> bool:
        """
        Verify a signature against the public key of the signer.

        Args:
            message: Message to verify
            signature: Signature to verify
            from_verkey: Verkey to use in verification

        Returns:
            True if verified, else False

        Raises:
            WalletError: If the verkey is not provided
            WalletError: If the signature is not provided
            WalletError: If the message is not provided
            WalletError: If a libindy error occurs

        """
        if not from_verkey:
            raise WalletError("Verkey not provided")
        if not signature:
            raise WalletError("Signature not provided")
        if not message:
            raise WalletError("Message not provided")
        try:
            result = await indy.crypto.crypto_verify(from_verkey, message, signature)
        except IndyError as x_indy:
            if x_indy.error_code == ErrorCode.CommonInvalidStructure:
                result = False
            else:
                raise IndyErrorHandler.wrap_error(
                    x_indy, "Wallet {} error".format(self.opened.name), WalletError
                ) from x_indy
        return result

    async def pack_message(
        self, message: str, to_verkeys: Sequence[str], from_verkey: str = None
    ) -> bytes:
        """
        Pack a message for one or more recipients.

        Args:
            message: The message to pack
            to_verkeys: List of verkeys for which to pack
            from_verkey: Sender verkey from which to pack

        Returns:
            The resulting packed message bytes

        Raises:
            WalletError: If no message is provided
            WalletError: If a libindy error occurs

        """
        if message is None:
            raise WalletError("Message not provided")
        try:
            result = await indy.crypto.pack_message(
                self.opened.handle, message, to_verkeys, from_verkey
            )
        except IndyError as x_indy:
            raise IndyErrorHandler.wrap_error(
                x_indy, "Exception when packing message", WalletError
            ) from x_indy

        return result

    async def unpack_message(self, enc_message: bytes) -> (str, str, str):
        """
        Unpack a message.

        Args:
            enc_message: The packed message bytes

        Returns:
            A tuple: (message, from_verkey, to_verkey)

        Raises:
            WalletError: If the message is not provided
            WalletError: If a libindy error occurs

        """
        if not enc_message:
            raise WalletError("Message not provided")
        try:
            unpacked_json = await indy.crypto.unpack_message(
                self.opened.handle, enc_message
            )
        except IndyError:
            raise WalletError("Exception when unpacking message")
        unpacked = json.loads(unpacked_json)
        message = unpacked["message"]
        to_verkey = unpacked.get("recipient_verkey", None)
        from_verkey = unpacked.get("sender_verkey", None)
        return message, from_verkey, to_verkey

    @classmethod
    async def generate_wallet_key(self, seed: str = None) -> str:
        """Generate a raw Indy wallet key."""
        return await indy.wallet.generate_wallet_key(seed)<|MERGE_RESOLUTION|>--- conflicted
+++ resolved
@@ -26,280 +26,9 @@
 class IndySdkWallet(BaseWallet):
     """Indy identity wallet implementation."""
 
-<<<<<<< HEAD
-    DEFAULT_FRESHNESS = 0
-    DEFAULT_KEY = ""
-    DEFAULT_KEY_DERIVIATION = "ARGON2I_MOD"
-    DEFAULT_NAME = "default"
-    DEFAULT_STORAGE_TYPE = None
-    WALLET_TYPE = "indy"
-
-    KEY_DERIVATION_RAW = "RAW"
-    KEY_DERIVATION_ARGON2I_INT = "ARGON2I_INT"
-    KEY_DERIVATION_ARGON2I_MOD = "ARGON2I_MOD"
-
-    def __init__(self, config: dict = None):
-        """
-        Initialize a `IndyWallet` instance.
-
-        Args:
-            config: {name, key, seed, did, auto_create, auto_remove,
-                     storage_type, storage_config, storage_creds}
-
-        """
-        self.logger = logging.getLogger(__name__)
-
-        if not config:
-            config = {}
-        super().__init__(config)
-        self._auto_create = config.get("auto_create", True)
-        self._auto_remove = config.get("auto_remove", False)
-        self._created = False
-        self._freshness_time = config.get("freshness_time", False)
-        self._handle = None
-        self._key = config.get("key") or self.DEFAULT_KEY
-        self._key_derivation_method = (
-            config.get("key_derivation_method") or self.DEFAULT_KEY_DERIVIATION
-        )
-        self._rekey = config.get("rekey")
-        self._rekey_derivation_method = config.get("key_derivation_method")
-        self._name = config.get("name") or self.DEFAULT_NAME
-        self._storage_type = config.get("storage_type") or self.DEFAULT_STORAGE_TYPE
-        self._storage_config = config.get("storage_config", None)
-        self._storage_creds = config.get("storage_creds", None)
-        self._master_secret_id = None
-
-        if self._storage_type == "postgres_storage":
-            load_postgres_plugin(self._storage_config, self._storage_creds)
-
-    @property
-    def type(self) -> str:
-        """Accessor for the wallet type."""
-        return IndyWallet.WALLET_TYPE
-
-    @property
-    def handle(self):
-        """
-        Get internal wallet reference.
-
-        Returns:
-            A handle to the wallet
-
-        """
-        return self._handle
-
-    @property
-    def created(self) -> bool:
-        """Check whether the wallet was created on the last open call."""
-        return self._created
-
-    @property
-    def opened(self) -> bool:
-        """
-        Check whether wallet is currently open.
-
-        Returns:
-            True if open, else False
-
-        """
-        return bool(self._handle)
-
-    @property
-    def name(self) -> str:
-        """
-        Accessor for the wallet name.
-
-        Returns:
-            The wallet name
-
-        """
-        return self._name
-
-    @property
-    def master_secret_id(self) -> str:
-        """
-        Accessor for the master secret id.
-
-        Returns:
-            The master secret id
-
-        """
-        return self._master_secret_id
-
-    @property
-    def _wallet_config(self) -> dict:
-        """
-        Accessor for the wallet config.
-
-        Returns:
-            The wallet config
-
-        """
-        ret = {
-            "id": self._name,
-            "freshness_time": self._freshness_time,
-            "storage_type": self._storage_type,
-            # storage_config
-        }
-        if self._storage_config is not None:
-            ret["storage_config"] = json.loads(self._storage_config)
-        return ret
-
-    @property
-    def _wallet_access(self) -> dict:
-        """
-        Accessor for the wallet access.
-
-        Returns:
-            The wallet access
-
-        """
-        ret = {
-            "key": self._key,
-            "key_derivation_method": self._key_derivation_method,
-            # rekey
-            # rekey_derivation_method
-            # storage_credentials
-        }
-        if self._rekey:
-            ret["rekey"] = self._rekey
-        if self._rekey_derivation_method:
-            ret["rekey_derivation_method"] = self._rekey_derivation_method
-        if self._storage_creds is not None:
-            ret["storage_credentials"] = json.loads(self._storage_creds)
-
-        return ret
-
-    async def create(self, replace: bool = False):
-        """
-        Create a new wallet.
-
-        Args:
-            replace: Removes the old wallet if True
-
-        Raises:
-            WalletError: If there was a problem removing the wallet
-            WalletError: IF there was a libindy error
-
-        """
-        if replace:
-            try:
-                await self.remove()
-            except WalletNotFoundError:
-                pass
-        try:
-            await indy.wallet.create_wallet(
-                config=json.dumps(self._wallet_config),
-                credentials=json.dumps(self._wallet_access),
-            )
-        except IndyError as x_indy:
-            raise IndyErrorHandler.wrap_error(
-                x_indy,
-                "Wallet was not removed by SDK, {} may still be open".format(self.name)
-                if x_indy.error_code == ErrorCode.WalletAlreadyExistsError
-                else None,
-                WalletError,
-            ) from x_indy
-
-    async def remove(self):
-        """
-        Remove an existing wallet.
-
-        Raises:
-            WalletNotFoundError: If the wallet could not be found
-            WalletError: If there was an libindy error
-
-        """
-        try:
-            await indy.wallet.delete_wallet(
-                config=json.dumps(self._wallet_config),
-                credentials=json.dumps(self._wallet_access),
-            )
-        except IndyError as x_indy:
-            if x_indy.error_code == ErrorCode.WalletNotFoundError:
-                raise IndyErrorHandler.wrap_error(
-                    x_indy, "Wallet {} not found".format(self.name), WalletNotFoundError
-                ) from x_indy
-            raise IndyErrorHandler.wrap_error(
-                x_indy, "Wallet error", WalletError
-            ) from x_indy
-
-    async def open(self):
-        """
-        Open wallet, removing and/or creating it if so configured.
-
-        Raises:
-            WalletError: If wallet not found after creation
-            WalletNotFoundError: If the wallet is not found
-            WalletError: If the wallet is already open
-            WalletError: If there is a libindy error
-
-        """
-        if self.opened:
-            return
-
-        self._created = False
-        while True:
-            try:
-                self._handle = await indy.wallet.open_wallet(
-                    config=json.dumps(self._wallet_config),
-                    credentials=json.dumps(self._wallet_access),
-                )
-                if self._rekey:
-                    self._key = self._rekey
-                    self._rekey = None
-                if self._rekey_derivation_method:
-                    self._key_derivation_method = self._rekey_derivation_method
-                    self._rekey_derivation_method = None
-                break
-            except IndyError as x_indy:
-                if x_indy.error_code == ErrorCode.WalletNotFoundError:
-                    if self._created:
-                        raise IndyErrorHandler.wrap_error(
-                            x_indy,
-                            "Wallet {} not found after creation".format(self.name),
-                            WalletError,
-                        ) from x_indy
-                    if self._auto_create:
-                        await self.create(self._auto_remove)
-                        self._created = True
-                    else:
-                        raise WalletNotFoundError(
-                            "Wallet {} not found".format(self.name)
-                        )
-                elif x_indy.error_code == ErrorCode.WalletAlreadyOpenedError:
-                    raise WalletError("Wallet {} is already open".format(self.name))
-                else:
-                    raise IndyErrorHandler.wrap_error(
-                        x_indy, "Wallet {} error".format(self.name), WalletError
-                    ) from x_indy
-
-        self.logger.info("Creating master secret...")
-        try:
-            self._master_secret_id = await indy.anoncreds.prover_create_master_secret(
-                self.handle, self.name
-            )
-        except IndyError as x_indy:
-            if x_indy.error_code == ErrorCode.AnoncredsMasterSecretDuplicateNameError:
-                self.logger.info("Master secret already exists")
-                self._master_secret_id = self.name
-            else:
-                raise IndyErrorHandler.wrap_error(
-                    x_indy, "Wallet {} error".format(self.name), WalletError
-                ) from x_indy
-
-    async def close(self):
-        """Close previously-opened wallet, removing it if so configured."""
-        if self._handle:
-            await indy.wallet.close_wallet(self._handle)
-            if self._auto_remove:
-                await self.remove()
-            self._handle = None
-=======
     def __init__(self, opened: IndyOpenWallet):
         """Create a new IndySdkWallet instance."""
         self.opened = opened
->>>>>>> 39066289
 
     async def create_signing_key(
         self, seed: str = None, metadata: dict = None
