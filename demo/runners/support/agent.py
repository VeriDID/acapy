import asyncio
import asyncpg
import functools
import json
import logging
import os
import random
import subprocess
import sys
from timeit import default_timer

from aiohttp import (
    web,
    ClientSession,
    ClientRequest,
    ClientResponse,
    ClientError,
    ClientTimeout,
)

from .utils import flatten, log_json, log_msg, log_timer, output_reader

LOGGER = logging.getLogger(__name__)

event_stream_handler = logging.StreamHandler()
event_stream_handler.setFormatter(logging.Formatter("\nEVENT: %(message)s"))

DEBUG_EVENTS = os.getenv("EVENTS")
EVENT_LOGGER = logging.getLogger("event")
EVENT_LOGGER.setLevel(logging.DEBUG if DEBUG_EVENTS else logging.NOTSET)
EVENT_LOGGER.addHandler(event_stream_handler)
EVENT_LOGGER.propagate = False

TRACE_TARGET = os.getenv("TRACE_TARGET")
TRACE_TAG = os.getenv("TRACE_TAG")
TRACE_ENABLED = os.getenv("TRACE_ENABLED")

WEBHOOK_TARGET = os.getenv("WEBHOOK_TARGET")

AGENT_ENDPOINT = os.getenv("AGENT_ENDPOINT")

DEFAULT_POSTGRES = bool(os.getenv("POSTGRES"))
DEFAULT_INTERNAL_HOST = "127.0.0.1"
DEFAULT_EXTERNAL_HOST = "localhost"
DEFAULT_BIN_PATH = "../bin"
DEFAULT_PYTHON_PATH = ".."
PYTHON = os.getenv("PYTHON", sys.executable)

START_TIMEOUT = float(os.getenv("START_TIMEOUT", 30.0))

RUN_MODE = os.getenv("RUNMODE")

GENESIS_URL = os.getenv("GENESIS_URL")
LEDGER_URL = os.getenv("LEDGER_URL")
GENESIS_FILE = os.getenv("GENESIS_FILE")

if RUN_MODE == "docker":
    DEFAULT_INTERNAL_HOST = os.getenv("DOCKERHOST") or "host.docker.internal"
    DEFAULT_EXTERNAL_HOST = DEFAULT_INTERNAL_HOST
    DEFAULT_BIN_PATH = "./bin"
    DEFAULT_PYTHON_PATH = "."
elif RUN_MODE == "pwd":
    # DEFAULT_INTERNAL_HOST =
    DEFAULT_EXTERNAL_HOST = os.getenv("DOCKERHOST") or "host.docker.internal"
    DEFAULT_BIN_PATH = "./bin"
    DEFAULT_PYTHON_PATH = "."


class repr_json:
    def __init__(self, val):
        self.val = val

    def __repr__(self) -> str:
        if isinstance(self.val, str):
            return self.val
        return json.dumps(self.val, indent=4)


async def default_genesis_txns():
    genesis = None
    try:
        if GENESIS_URL:
            async with ClientSession() as session:
                async with session.get(GENESIS_URL) as resp:
                    genesis = await resp.text()
        elif RUN_MODE == "docker":
            async with ClientSession() as session:
                async with session.get(
                    f"http://{DEFAULT_EXTERNAL_HOST}:9000/genesis"
                ) as resp:
                    genesis = await resp.text()
        elif GENESIS_FILE:
            with open(GENESIS_FILE, "r") as genesis_file:
                genesis = genesis_file.read()
        elif LEDGER_URL:
            async with ClientSession() as session:
                async with session.get(LEDGER_URL.rstrip("/") + "/genesis") as resp:
                    genesis = await resp.text()
        else:
            with open("local-genesis.txt", "r") as genesis_file:
                genesis = genesis_file.read()
    except Exception:
        LOGGER.exception("Error loading genesis transactions:")
    return genesis


class DemoAgent:
    def __init__(
        self,
        ident: str,
        http_port: int,
        admin_port: int,
        internal_host: str = None,
        external_host: str = None,
        genesis_data: str = None,
        seed: str = "random",
        label: str = None,
        color: str = None,
        prefix: str = None,
        tails_server_base_url: str = None,
        timing: bool = False,
        timing_log: str = None,
        postgres: bool = None,
        revocation: bool = False,
        multitenant: bool = False,
        extra_args=None,
        **params,
    ):
        self.ident = ident
        self.http_port = http_port
        self.admin_port = admin_port
        self.internal_host = internal_host or DEFAULT_INTERNAL_HOST
        self.external_host = external_host or DEFAULT_EXTERNAL_HOST
        self.genesis_data = genesis_data
        self.label = label or ident
        self.color = color
        self.prefix = prefix
        self.timing = timing
        self.timing_log = timing_log
        self.postgres = DEFAULT_POSTGRES if postgres is None else postgres
        self.tails_server_base_url = tails_server_base_url
        self.extra_args = extra_args
        self.trace_enabled = TRACE_ENABLED
        self.trace_target = TRACE_TARGET
        self.trace_tag = TRACE_TAG
        self.multitenant = multitenant
        self.external_webhook_target = WEBHOOK_TARGET

        self.admin_url = f"http://{self.internal_host}:{admin_port}"
        if AGENT_ENDPOINT:
            self.endpoint = AGENT_ENDPOINT
        elif RUN_MODE == "pwd":
            self.endpoint = f"http://{self.external_host}".replace(
                "{PORT}", str(http_port)
            )
        else:
            self.endpoint = f"http://{self.external_host}:{http_port}"

        self.webhook_port = None
        self.webhook_url = None
        self.webhook_site = None
        self.params = params
        self.proc = None
        self.client_session: ClientSession = ClientSession()

        rand_name = str(random.randint(100_000, 999_999))
        self.seed = (
            ("my_seed_000000000000000000000000" + rand_name)[-32:]
            if seed == "random"
            else seed
        )
        self.storage_type = params.get("storage_type")
        self.wallet_type = params.get("wallet_type", "indy")
        self.wallet_name = (
            params.get("wallet_name") or self.ident.lower().replace(" ", "") + rand_name
        )
        self.wallet_key = params.get("wallet_key") or self.ident + rand_name
        self.did = None
        self.wallet_stats = []

        # for multitenancy, storage_type and wallet_type are the same for all wallets
        if self.multitenant:
            self.agency_ident       = self.ident
            self.agency_wallet_name = self.wallet_name
            self.agency_wallet_seed = self.seed
            self.agency_wallet_did  = self.did
            self.agency_wallet_key  = self.wallet_key

    async def get_wallets(self):
        """Get registered wallets of agent (this is an agency call)."""
        wallets = await self.admin_GET("/multitenancy/wallets")
        return wallets

    async def get_public_did(self):
        """Get public did of wallet (called for a sub-wallet)."""
        did = await self.admin_GET("/wallet/did/public")
        return did

    async def register_schema_and_creddef(
        self,
        schema_name,
        version,
        schema_attrs,
        support_revocation: bool = False,
        revocation_registry_size: int = None,
    ):
        # Create a schema
        schema_body = {
            "schema_name": schema_name,
            "schema_version": version,
            "attributes": schema_attrs,
        }
        schema_response = await self.admin_POST("/schemas", schema_body)
        # log_json(json.dumps(schema_response), label="Schema:")
        schema_id = schema_response["schema_id"]
        log_msg("Schema ID:", schema_id)

        # Create a cred def for the schema
        credential_definition_body = {
            "schema_id": schema_id,
            "support_revocation": support_revocation,
            **{
                "revocation_registry_size": revocation_registry_size
                for _ in [""]
                if support_revocation
            },
        }
        credential_definition_response = await self.admin_POST(
            "/credential-definitions", credential_definition_body
        )
        credential_definition_id = credential_definition_response[
            "credential_definition_id"
        ]
        log_msg("Cred def ID:", credential_definition_id)
        return schema_id, credential_definition_id

    def get_agent_args(self):
        result = [
            ("--endpoint", self.endpoint),
            ("--label", self.label),
            "--auto-ping-connection",
            "--auto-respond-messages",
            ("--inbound-transport", "http", "0.0.0.0", str(self.http_port)),
            ("--outbound-transport", "http"),
            ("--admin", "0.0.0.0", str(self.admin_port)),
            "--admin-insecure-mode",
            ("--wallet-type", self.wallet_type),
            ("--wallet-name", self.wallet_name),
            ("--wallet-key", self.wallet_key),
            "--preserve-exchange-records",
            "--auto-provision",
        ]
        if self.multitenant:
            result.extend(
                [
                    "--multitenant",
                    "--multitenant-admin",
                    ("--jwt-secret", "very_secret_secret"),
                ]
            )
        if self.genesis_data:
            result.append(("--genesis-transactions", self.genesis_data))
        if self.seed:
            result.append(("--seed", self.seed))
        if self.storage_type:
            result.append(("--storage-type", self.storage_type))
        if self.timing:
            result.append("--timing")
        if self.timing_log:
            result.append(("--timing-log", self.timing_log))
        if self.postgres:
            result.extend(
                [
                    ("--wallet-storage-type", "postgres_storage"),
                    ("--wallet-storage-config", json.dumps(self.postgres_config)),
                    ("--wallet-storage-creds", json.dumps(self.postgres_creds)),
                ]
            )
        if self.webhook_url:
            result.append(("--webhook-url", self.webhook_url))
        if self.external_webhook_target:
            result.append(("--webhook-url", self.external_webhook_target))
        if self.trace_enabled:
            result.extend(
                [
                    ("--trace",),
                    ("--trace-target", self.trace_target),
                    ("--trace-tag", self.trace_tag),
                    ("--trace-label", self.label + ".trace"),
                ]
            )

        if self.tails_server_base_url:
            result.append(("--tails-server-base-url", self.tails_server_base_url))
        else:
            # set the tracing parameters but don't enable tracing
            result.extend(
                [
                    (
                        "--trace-target",
                        self.trace_target if self.trace_target else "log",
                    ),
                    (
                        "--trace-tag",
                        self.trace_tag if self.trace_tag else "acapy.events",
                    ),
                    ("--trace-label", self.label + ".trace"),
                ]
            )
        if self.extra_args:
            result.extend(self.extra_args)

        return result

    @property
    def prefix_str(self):
        if self.prefix:
            return f"{self.prefix:10s} |"

    async def register_did(self, ledger_url: str = None, alias: str = None, did: str = None, verkey: str = None):
        self.log(f"Registering {self.ident} ...")
        if not ledger_url:
            ledger_url = LEDGER_URL
        if not ledger_url:
            ledger_url = f"http://{self.external_host}:9000"
        data = {"alias": alias or self.ident, "role": "TRUST_ANCHOR"}
        if did and verkey:
            data["did"] = did
            data["verkey"] = verkey
        else:
            data["seed"] = self.seed
        async with self.client_session.post(
            ledger_url + "/register", json=data
        ) as resp:
            if resp.status != 200:
                raise Exception(f"Error registering DID, response code {resp.status}")
            nym_info = await resp.json()
            self.did = nym_info["did"]
            if self.multitenant:
                if not self.agency_wallet_did:
                    self.agency_wallet_did = self.did
        self.log(f"Registered DID: {self.did}")

    async def register_or_switch_wallet(self, target_wallet_name, public_did=False):
        self.log(f"Register or switch to wallet {target_wallet_name}")
        if target_wallet_name == self.agency_wallet_name:
            self.ident = self.agency_ident
            self.wallet_name = self.agency_wallet_name
            self.seed = self.agency_wallet_seed
            self.did = self.agency_wallet_did
            self.wallet_key = self.agency_wallet_key
            self.log(f"Switching to AGENCY wallet {target_wallet_name}")
            return False

        # check if wallet exists already
        wallets = await self.agency_admin_GET('/multitenancy/wallets')
        for wallet in wallets["results"]:
            if wallet["wallet_name"] == target_wallet_name:
                # if so set local agent attributes
                self.wallet_name = target_wallet_name
                # assume wallet key is wallet name
                self.wallet_key  = target_wallet_name
                self.ident       = target_wallet_name
                # we can't recover the seed so let's set it to None and see what happens ...
                self.seed = None
                self.log(f"Switching to EXISTING wallet {target_wallet_name}")
                return False

        # if not then create it
        wallet_params = {
          "wallet_key": target_wallet_name,
          "wallet_name": target_wallet_name,
          "wallet_type": "indy"
        }
        self.wallet_name = target_wallet_name
        self.wallet_key  = target_wallet_name
        self.ident       = target_wallet_name
        new_wallet = await self.agency_admin_POST('/multitenancy/wallet', wallet_params)
        self.log("New wallet params:", new_wallet)
        self.managed_wallet_params = new_wallet
        if (public_did):
            # assign public did
            new_did = await self.admin_POST('/wallet/did/create')
            self.did = new_did["result"]["did"]
            await self.register_did(did=new_did["result"]["did"], verkey=new_did["result"]["verkey"])
            await self.admin_POST('/wallet/did/public?did=' + self.did)
            pass
        self.log(f"Created NEW wallet {target_wallet_name}")
        return True

    def handle_output(self, *output, source: str = None, **kwargs):
        end = "" if source else "\n"
        if source == "stderr":
            color = "fg:ansired"
        elif not source:
            color = self.color or "fg:ansiblue"
        else:
            color = None
        log_msg(*output, color=color, prefix=self.prefix_str, end=end, **kwargs)

    def log(self, *msg, **kwargs):
        self.handle_output(*msg, **kwargs)

    def log_json(self, data, label: str = None, **kwargs):
        log_json(data, label=label, prefix=self.prefix_str, **kwargs)

    def log_timer(self, label: str, show: bool = True, **kwargs):
        return log_timer(label, show, logger=self.log, **kwargs)

    def _process(self, args, env, loop):
        proc = subprocess.Popen(
            args,
            stdout=subprocess.PIPE,
            stderr=subprocess.PIPE,
            env=env,
            encoding="utf-8",
        )
        loop.run_in_executor(
            None,
            output_reader,
            proc.stdout,
            functools.partial(self.handle_output, source="stdout"),
        )
        loop.run_in_executor(
            None,
            output_reader,
            proc.stderr,
            functools.partial(self.handle_output, source="stderr"),
        )
        return proc

    def get_process_args(self, bin_path: str = None):
        cmd_path = "aca-py"
        if bin_path is None:
            bin_path = DEFAULT_BIN_PATH
        if bin_path:
            cmd_path = os.path.join(bin_path, cmd_path)
        return list(flatten(([PYTHON, cmd_path, "start"], self.get_agent_args())))

    async def start_process(
        self, python_path: str = None, bin_path: str = None, wait: bool = True
    ):
        my_env = os.environ.copy()
        python_path = DEFAULT_PYTHON_PATH if python_path is None else python_path
        if python_path:
            my_env["PYTHONPATH"] = python_path

        agent_args = self.get_process_args(bin_path)
        self.log(agent_args)

        # start agent sub-process
        loop = asyncio.get_event_loop()
        self.proc = await loop.run_in_executor(
            None, self._process, agent_args, my_env, loop
        )
        if wait:
            await asyncio.sleep(1.0)
            await self.detect_process(headers={"Wallet": self.wallet_name})

    def _terminate(self):
        if self.proc and self.proc.poll() is None:
            self.proc.terminate()
            try:
                self.proc.wait(timeout=0.5)
                self.log(f"Exited with return code {self.proc.returncode}")
            except subprocess.TimeoutExpired:
                msg = "Process did not terminate in time"
                self.log(msg)
                raise Exception(msg)

    async def terminate(self):
        loop = asyncio.get_event_loop()
        if self.proc:
            await loop.run_in_executor(None, self._terminate)
        await self.client_session.close()
        if self.webhook_site:
            await self.webhook_site.stop()

    async def listen_webhooks(self, webhook_port):
        self.webhook_port = webhook_port
        if RUN_MODE == "pwd":
            self.webhook_url = f"http://localhost:{str(webhook_port)}/webhooks"
        else:
            self.webhook_url = (
                f"http://{self.external_host}:{str(webhook_port)}/webhooks"
            )
        app = web.Application()
        app.add_routes([web.post("/webhooks/topic/{topic}/", self._receive_webhook)])
        runner = web.AppRunner(app)
        await runner.setup()
        self.webhook_site = web.TCPSite(runner, "0.0.0.0", webhook_port)
        await self.webhook_site.start()

    async def _receive_webhook(self, request: ClientRequest):
        topic = request.match_info["topic"].replace("-", "_")
        payload = await request.json()
        await self.handle_webhook(topic, payload)
        return web.Response(status=200)

    async def handle_webhook(self, topic: str, payload):
        if topic != "webhook":  # would recurse
            handler = f"handle_{topic}"
            method = getattr(self, handler, None)
            if method:
                EVENT_LOGGER.debug(
                    "Agent called controller webhook: %s%s",
                    handler,
                    (f" with payload: \n{repr_json(payload)}" if payload else ""),
                )
                asyncio.get_event_loop().create_task(method(payload))
            else:
                log_msg(
                    f"Error: agent {self.ident} "
                    f"has no method {handler} "
                    f"to handle webhook on topic {topic}"
                )

    async def handle_problem_report(self, message):
        self.log(
            f"Received problem report: {message['explain-ltxt']}\n", source="stderr"
        )

    async def handle_revocation_registry(self, message):
        self.log(
            f"Revocation registry: {message['revoc_reg_id']} state: {message['state']}"
        )

    async def admin_request(
        self, method, path, data=None, text=False, params=None, headers=None
    ) -> ClientResponse:
        params = {k: v for (k, v) in (params or {}).items() if v is not None}
        async with self.client_session.request(
            method, self.admin_url + path, json=data, params=params, headers=headers
        ) as resp:
            resp_text = await resp.text()
            try:
                resp.raise_for_status()
            except Exception as e:
                # try to retrieve and print text on error
                raise Exception(f"Error: {resp_text}") from e
            if not resp_text and not text:
                return None
            if not text:
                try:
                    return json.loads(resp_text)
                except json.JSONDecodeError as e:
                    raise Exception(f"Error decoding JSON: {resp_text}") from e
            return resp_text

    async def agency_admin_GET(self, path, text=False, params=None, headers=None) -> ClientResponse:
        if not self.multitenant:
            raise Exception("Error can't call agency admin unless in multitenant mode")
        try:
            EVENT_LOGGER.debug("Controller GET %s request to Agent", path)
            if not headers:
                headers = {}
            response = await self.admin_request("GET", path, None, text, params, headers=headers)
            EVENT_LOGGER.debug(
                "Response from GET %s received: \n%s",
                path,
                repr_json(response),
            )
            return response
        except ClientError as e:
            self.log(f"Error during GET {path}: {str(e)}")
            raise

    async def admin_GET(
        self, path, text=False, params=None, headers=None
    ) -> ClientResponse:
        try:
            EVENT_LOGGER.debug("Controller GET %s request to Agent", path)
            if self.multitenant:
                if not headers:
                    headers = {}
                headers['Authorization'] = 'Bearer ' + self.managed_wallet_params['token']
                self.log("GET:", path)
                self.log("Headers:", headers)
            response = await self.admin_request("GET", path, None, text, params, headers=headers)
            EVENT_LOGGER.debug(
                "Response from GET %s received: \n%s",
                path,
                repr_json(response),
            )
            return response
        except ClientError as e:
            self.log(f"Error during GET {path}: {str(e)}")
            raise

    async def agency_admin_POST(self, path, data=None, text=False, params=None, headers=None) -> ClientResponse:
        if not self.multitenant:
            raise Exception("Error can't call agency admin unless in multitenant mode")
        try:
            EVENT_LOGGER.debug(
                "Controller POST %s request to Agent%s",
                path,
                (" with data: \n{}".format(repr_json(data)) if data else ""),
            )
            if not headers:
                headers = {}
            response = await self.admin_request("POST", path, data, text, params, headers=headers)
            EVENT_LOGGER.debug(
                "Response from POST %s received: \n%s",
                path,
                repr_json(response),
            )
            return response
        except ClientError as e:
            self.log(f"Error during POST {path}: {str(e)}")
            raise

    async def admin_POST(
        self, path, data=None, text=False, params=None, headers=None
    ) -> ClientResponse:
        try:
            EVENT_LOGGER.debug(
                "Controller POST %s request to Agent%s",
                path,
                (" with data: \n{}".format(repr_json(data)) if data else ""),
            )
            if self.multitenant:
                if not headers:
                    headers = {}
                headers['Authorization'] = 'Bearer ' + self.managed_wallet_params['token']
                self.log("POST:", path)
                self.log("Headers:", headers)
            response = await self.admin_request("POST", path, data, text, params, headers=headers)
            EVENT_LOGGER.debug(
                "Response from POST %s received: \n%s",
                path,
                repr_json(response),
            )
            return response
        except ClientError as e:
            self.log(f"Error during POST {path}: {str(e)}")
            raise

    async def admin_PATCH(
        self, path, data=None, text=False, params=None
    ) -> ClientResponse:
        try:
            return await self.admin_request("PATCH", path, data, text, params)
        except ClientError as e:
            self.log(f"Error during PATCH {path}: {str(e)}")
            raise

    async def admin_GET_FILE(self, path, params=None) -> bytes:
        try:
            params = {k: v for (k, v) in (params or {}).items() if v is not None}
            resp = await self.client_session.request(
                "GET", self.admin_url + path, params=params
            )
            resp.raise_for_status()
            return await resp.read()
        except ClientError as e:
            self.log(f"Error during GET FILE {path}: {str(e)}")
            raise

    async def admin_PUT_FILE(self, files, url, params=None, headers=None) -> bytes:
        try:
            params = {k: v for (k, v) in (params or {}).items() if v is not None}
            resp = await self.client_session.request(
                "PUT", url, params=params, data=files, headers=headers
            )
            resp.raise_for_status()
            return await resp.read()
        except ClientError as e:
            self.log(f"Error during PUT FILE {url}: {str(e)}")
            raise

<<<<<<< HEAD
    async def detect_process(self, headers=None):
        async def fetch_status(url: str, timeout: float, headers=None):
=======
    async def detect_process(self):
        async def fetch_status(url: str, timeout: float):
            code = None
>>>>>>> 39066289
            text = None
            start = default_timer()
            async with ClientSession(timeout=ClientTimeout(total=3.0)) as session:
                while default_timer() - start < timeout:
                    try:
<<<<<<< HEAD
                        async with session.get(url, headers=headers) as resp:
                            if resp.status == 200:
=======
                        async with session.get(url) as resp:
                            code = resp.status
                            if code == 200:
>>>>>>> 39066289
                                text = await resp.text()
                                break
                    except (ClientError, asyncio.TimeoutError):
                        pass
                    await asyncio.sleep(0.5)
            return code, text

        status_url = self.admin_url + "/status"
<<<<<<< HEAD
        status_text = await fetch_status(status_url, START_TIMEOUT, headers=headers)
=======
        status_code, status_text = await fetch_status(status_url, START_TIMEOUT)
>>>>>>> 39066289

        if not status_text:
            raise Exception(
                f"Timed out waiting for agent process to start (status={status_code}). "
                + f"Admin URL: {status_url}"
            )
        ok = False
        try:
            status = json.loads(status_text)
            ok = isinstance(status, dict) and "version" in status
        except json.JSONDecodeError:
            pass
        if not ok:
            raise Exception(
                f"Unexpected response from agent process. Admin URL: {status_url}"
            )

    async def fetch_timing(self):
        status = await self.admin_GET("/status")
        return status.get("timing")

    def format_timing(self, timing: dict) -> dict:
        result = []
        for name, count in timing["count"].items():
            result.append(
                (
                    name[:35],
                    count,
                    timing["total"][name],
                    timing["avg"][name],
                    timing["min"][name],
                    timing["max"][name],
                )
            )
        result.sort(key=lambda row: row[2], reverse=True)
        yield "{:35} | {:>12} {:>12} {:>10} {:>10} {:>10}".format(
            "", "count", "total", "avg", "min", "max"
        )
        yield "=" * 96
        yield from (
            "{:35} | {:12d} {:12.3f} {:10.3f} {:10.3f} {:10.3f}".format(*row)
            for row in result
        )
        yield ""

    async def reset_timing(self):
        await self.admin_POST("/status/reset", text=True)

    @property
    def postgres_config(self):
        return {
            "url": f"{self.internal_host}:5432",
            "tls": "None",
            "max_connections": 5,
            "min_idle_time": 0,
            "connection_timeout": 10,
        }

    @property
    def postgres_creds(self):
        return {
            "account": "postgres",
            "password": "mysecretpassword",
            "admin_account": "postgres",
            "admin_password": "mysecretpassword",
        }

    async def collect_postgres_stats(self, ident: str, vacuum_full: bool = True):
        creds = self.postgres_creds

        conn = await asyncpg.connect(
            host=self.internal_host,
            port="5432",
            user=creds["admin_account"],
            password=creds["admin_password"],
            database=self.wallet_name,
        )

        tables = ("items", "tags_encrypted", "tags_plaintext")
        for t in tables:
            await conn.execute(f"VACUUM FULL {t}" if vacuum_full else f"VACUUM {t}")

        sizes = await conn.fetch(
            """
            SELECT relname AS "relation",
                pg_size_pretty(pg_total_relation_size(C.oid)) AS "total_size"
            FROM pg_class C
            LEFT JOIN pg_namespace N ON (N.oid = C.relnamespace)
            WHERE nspname = 'public'
            ORDER BY pg_total_relation_size(C.oid) DESC;
            """
        )
        results = {k: [0, "0B"] for k in tables}
        for row in sizes:
            if row["relation"] in results:
                results[row["relation"]][1] = row["total_size"].replace(" ", "")
        for t in tables:
            row = await conn.fetchrow(f"""SELECT COUNT(*) AS "count" FROM {t}""")
            results[t][0] = row["count"]
        self.wallet_stats.append((ident, results))

        await conn.close()

    def format_postgres_stats(self):
        if not self.wallet_stats:
            return
        yield "{:30} | {:>17} | {:>17} | {:>17}".format(
            f"{self.wallet_name} DB", "items", "tags_encrypted", "tags_plaintext"
        )
        yield "=" * 90
        for ident, stats in self.wallet_stats:
            yield "{:30} | {:8d} {:>8} | {:8d} {:>8} | {:8d} {:>8}".format(
                ident,
                stats["items"][0],
                stats["items"][1],
                stats["tags_encrypted"][0],
                stats["tags_encrypted"][1],
                stats["tags_plaintext"][0],
                stats["tags_plaintext"][1],
            )
        yield ""

    def reset_postgres_stats(self):
        self.wallet_stats.clear()<|MERGE_RESOLUTION|>--- conflicted
+++ resolved
@@ -180,11 +180,11 @@
 
         # for multitenancy, storage_type and wallet_type are the same for all wallets
         if self.multitenant:
-            self.agency_ident       = self.ident
+            self.agency_ident = self.ident
             self.agency_wallet_name = self.wallet_name
             self.agency_wallet_seed = self.seed
-            self.agency_wallet_did  = self.did
-            self.agency_wallet_key  = self.wallet_key
+            self.agency_wallet_did = self.did
+            self.agency_wallet_key = self.wallet_key
 
     async def get_wallets(self):
         """Get registered wallets of agent (this is an agency call)."""
@@ -317,7 +317,13 @@
         if self.prefix:
             return f"{self.prefix:10s} |"
 
-    async def register_did(self, ledger_url: str = None, alias: str = None, did: str = None, verkey: str = None):
+    async def register_did(
+        self,
+        ledger_url: str = None,
+        alias: str = None,
+        did: str = None,
+        verkey: str = None,
+    ):
         self.log(f"Registering {self.ident} ...")
         if not ledger_url:
             ledger_url = LEDGER_URL
@@ -353,14 +359,14 @@
             return False
 
         # check if wallet exists already
-        wallets = await self.agency_admin_GET('/multitenancy/wallets')
+        wallets = await self.agency_admin_GET("/multitenancy/wallets")
         for wallet in wallets["results"]:
             if wallet["wallet_name"] == target_wallet_name:
                 # if so set local agent attributes
                 self.wallet_name = target_wallet_name
                 # assume wallet key is wallet name
-                self.wallet_key  = target_wallet_name
-                self.ident       = target_wallet_name
+                self.wallet_key = target_wallet_name
+                self.ident = target_wallet_name
                 # we can't recover the seed so let's set it to None and see what happens ...
                 self.seed = None
                 self.log(f"Switching to EXISTING wallet {target_wallet_name}")
@@ -368,22 +374,24 @@
 
         # if not then create it
         wallet_params = {
-          "wallet_key": target_wallet_name,
-          "wallet_name": target_wallet_name,
-          "wallet_type": "indy"
+            "wallet_key": target_wallet_name,
+            "wallet_name": target_wallet_name,
+            "wallet_type": "indy",
         }
         self.wallet_name = target_wallet_name
-        self.wallet_key  = target_wallet_name
-        self.ident       = target_wallet_name
-        new_wallet = await self.agency_admin_POST('/multitenancy/wallet', wallet_params)
+        self.wallet_key = target_wallet_name
+        self.ident = target_wallet_name
+        new_wallet = await self.agency_admin_POST("/multitenancy/wallet", wallet_params)
         self.log("New wallet params:", new_wallet)
         self.managed_wallet_params = new_wallet
-        if (public_did):
+        if public_did:
             # assign public did
-            new_did = await self.admin_POST('/wallet/did/create')
+            new_did = await self.admin_POST("/wallet/did/create")
             self.did = new_did["result"]["did"]
-            await self.register_did(did=new_did["result"]["did"], verkey=new_did["result"]["verkey"])
-            await self.admin_POST('/wallet/did/public?did=' + self.did)
+            await self.register_did(
+                did=new_did["result"]["did"], verkey=new_did["result"]["verkey"]
+            )
+            await self.admin_POST("/wallet/did/public?did=" + self.did)
             pass
         self.log(f"Created NEW wallet {target_wallet_name}")
         return True
@@ -547,14 +555,18 @@
                     raise Exception(f"Error decoding JSON: {resp_text}") from e
             return resp_text
 
-    async def agency_admin_GET(self, path, text=False, params=None, headers=None) -> ClientResponse:
+    async def agency_admin_GET(
+        self, path, text=False, params=None, headers=None
+    ) -> ClientResponse:
         if not self.multitenant:
             raise Exception("Error can't call agency admin unless in multitenant mode")
         try:
             EVENT_LOGGER.debug("Controller GET %s request to Agent", path)
             if not headers:
                 headers = {}
-            response = await self.admin_request("GET", path, None, text, params, headers=headers)
+            response = await self.admin_request(
+                "GET", path, None, text, params, headers=headers
+            )
             EVENT_LOGGER.debug(
                 "Response from GET %s received: \n%s",
                 path,
@@ -573,10 +585,14 @@
             if self.multitenant:
                 if not headers:
                     headers = {}
-                headers['Authorization'] = 'Bearer ' + self.managed_wallet_params['token']
+                headers["Authorization"] = (
+                    "Bearer " + self.managed_wallet_params["token"]
+                )
                 self.log("GET:", path)
                 self.log("Headers:", headers)
-            response = await self.admin_request("GET", path, None, text, params, headers=headers)
+            response = await self.admin_request(
+                "GET", path, None, text, params, headers=headers
+            )
             EVENT_LOGGER.debug(
                 "Response from GET %s received: \n%s",
                 path,
@@ -587,7 +603,9 @@
             self.log(f"Error during GET {path}: {str(e)}")
             raise
 
-    async def agency_admin_POST(self, path, data=None, text=False, params=None, headers=None) -> ClientResponse:
+    async def agency_admin_POST(
+        self, path, data=None, text=False, params=None, headers=None
+    ) -> ClientResponse:
         if not self.multitenant:
             raise Exception("Error can't call agency admin unless in multitenant mode")
         try:
@@ -598,7 +616,9 @@
             )
             if not headers:
                 headers = {}
-            response = await self.admin_request("POST", path, data, text, params, headers=headers)
+            response = await self.admin_request(
+                "POST", path, data, text, params, headers=headers
+            )
             EVENT_LOGGER.debug(
                 "Response from POST %s received: \n%s",
                 path,
@@ -621,10 +641,14 @@
             if self.multitenant:
                 if not headers:
                     headers = {}
-                headers['Authorization'] = 'Bearer ' + self.managed_wallet_params['token']
+                headers["Authorization"] = (
+                    "Bearer " + self.managed_wallet_params["token"]
+                )
                 self.log("POST:", path)
                 self.log("Headers:", headers)
-            response = await self.admin_request("POST", path, data, text, params, headers=headers)
+            response = await self.admin_request(
+                "POST", path, data, text, params, headers=headers
+            )
             EVENT_LOGGER.debug(
                 "Response from POST %s received: \n%s",
                 path,
@@ -668,27 +692,17 @@
             self.log(f"Error during PUT FILE {url}: {str(e)}")
             raise
 
-<<<<<<< HEAD
     async def detect_process(self, headers=None):
         async def fetch_status(url: str, timeout: float, headers=None):
-=======
-    async def detect_process(self):
-        async def fetch_status(url: str, timeout: float):
             code = None
->>>>>>> 39066289
             text = None
             start = default_timer()
             async with ClientSession(timeout=ClientTimeout(total=3.0)) as session:
                 while default_timer() - start < timeout:
                     try:
-<<<<<<< HEAD
                         async with session.get(url, headers=headers) as resp:
-                            if resp.status == 200:
-=======
-                        async with session.get(url) as resp:
                             code = resp.status
                             if code == 200:
->>>>>>> 39066289
                                 text = await resp.text()
                                 break
                     except (ClientError, asyncio.TimeoutError):
@@ -697,11 +711,9 @@
             return code, text
 
         status_url = self.admin_url + "/status"
-<<<<<<< HEAD
-        status_text = await fetch_status(status_url, START_TIMEOUT, headers=headers)
-=======
-        status_code, status_text = await fetch_status(status_url, START_TIMEOUT)
->>>>>>> 39066289
+        status_code, status_text = await fetch_status(
+            status_url, START_TIMEOUT, headers=headers
+        )
 
         if not status_text:
             raise Exception(
